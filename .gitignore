# Ignore python bytecode files
*.pyc
*.*.pyc

# Ignore virtual environment
venv/
__pycache__/
<<<<<<< HEAD

=======
>>>>>>> 1a089e76
migrations/
<|MERGE_RESOLUTION|>--- conflicted
+++ resolved
@@ -5,8 +5,5 @@
 # Ignore virtual environment
 venv/
 __pycache__/
-<<<<<<< HEAD
 
-=======
->>>>>>> 1a089e76
-migrations/
+migrations/