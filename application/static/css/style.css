--- conflicted
+++ resolved
@@ -1,1135 +1,595 @@
-<<<<<<< HEAD
-/* Add animations from animate.css */
-@import url('https://cdnjs.cloudflare.com/ajax/libs/animate.css/4.1.1/animate.min.css');
-
-/* Global Styles */
-body {
-    font-family: 'Poppins', sans-serif;
-}
-
-h1,
-h2,
-h3,
-h4,
-h5,
-h6 {
-    font-family: 'Poppins', sans-serif;
-}
-
-.container {
-    max-width: 1200px;
-    margin: auto;
-    padding: 0 15px;
-}
-
-/* Top bar */
-.top-bar {
-    background-color: #28a745;
-    color: white;
-    padding: 10px 0;
-}
-
-.top-bar .phone-number {
-    margin-right: 20px;
-}
-
-.top-bar .social-media-links a {
-    color: white;
-    margin: 0 5px;
-}
-
-.top-bar .social-media-links a:hover {
-    color: #ddd;
-}
-
-/* Card Styles */
-.card {
-    margin-bottom: 1.5rem;
-    border-radius: 10px;
-    transition: transform 0.3s ease;
-    background: linear-gradient(165deg, #ffffff, #f8f9fa);
-    box-shadow: 0 2px 5px rgba(0, 0, 0, 0.1);
-}
-
-.card:hover {
-    transform: scale(1.05);
-}
-
-.card-title {
-    font-size: 1.5rem;
-    font-weight: bold;
-}
-
-.card-text {
-    font-size: 1rem;
-    color: #6c757d;
-}
-
-.card-header {
-    text-align: center;
-    border-bottom: 0;
-    padding: 1.5rem 1rem;
-    background: linear-gradient(165deg, #006400, #8B0000);
-    /*background: linear-gradient(165deg, #006400, #FFFFFF, #8B0000);*/
-    color: white;
-}
-
-.card-body {
-    padding: 2rem;
-}
-
-.btn-block {
-    display: block;
-    width: 100%;
-}
-
-/* Button Styles */
-.btn-primary {
-    background-color: #4CAF50;
-    border-color: #4CAF50;
-}
-
-.btn-primary:hover {
-    background-color: #218838;
-    border-color: #218838;
-}
-
-.btn-light {
-    background-color: #fff;
-    color: #28a745;
-    border: 2px solid #28a745;
-}
-
-.btn-light:hover {
-    background-color: #28a745;
-    color: #fff;
-}
-
-/* Table Styles */
-.table-responsive {
-    overflow-x: auto;
-    margin-bottom: 30px;
-}
-
-.table thead th {
-    border-bottom: 2px solid #dee2e6;
-}
-
-.table tbody tr td {
-    vertical-align: middle;
-}
-
-.btn-sm {
-    font-size: 0.875rem;
-    padding: 0.25rem 0.5rem;
-}
-
-/* Responsive Styles */
-@media (max-width: 768px) {
-    .card-body {
-        text-align: center;
-    }
-
-    .table-responsive {
-        margin-bottom: 10px;
-    }
-
-    .input-group-text {
-        width: 100%;
-        text-align: left;
-    }
-
-    .form-control {
-        width: 100%;
-    }
-
-    .btn {
-        width: 100%;
-        margin-bottom: 10px;
-    }
-
-    .container {
-        padding: 0 10px;
-    }
-
-    .form-group label {
-        width: 100%;
-    }
-
-    .form-control {
-        width: 100%;
-    }
-
-    .btn {
-        width: 100%;
-        margin-bottom: 1rem;
-    }
-
-    .jumbotron {
-        padding: 1rem 0.5rem;
-    }
-
-    .jumbotron h1 {
-        font-size: 2rem;
-    }
-
-    .jumbotron p {
-        font-size: 1rem;
-    }
-
-    .table-responsive {
-        overflow-x: auto;
-        margin-bottom: 1rem;
-    }
-
-    .testimonial blockquote {
-        font-size: 0.875rem;
-    }
-
-    .section-heading {
-        font-size: 1.25rem;
-    }
-}
-
-/* Footer Styles */
-.footer {
-    background: linear-gradient(165deg, #006400, #8B0000);
-    color: white;
-    padding: 40px 0;
-    font-size: 0.875rem;
-}
-
-.footer .phone-number {
-    margin-right: 20px;
-}
-
-.footer .social-media-links a {
-    color: white;
-    margin: 0 5px;
-}
-
-.footer .social-media-links a:hover {
-    color: #ddd;
-}
-
-.footer h5 {
-    font-size: 1.25rem;
-    margin-bottom: 1rem;
-}
-
-.footer p,
-.footer ul {
-    font-size: 0.875rem;
-}
-
-.footer .btn {
-    font-size: 0.875rem;
-}
-
-.footer .list-inline-item a {
-    color: white;
-    margin: 0 10px;
-}
-
-.footer .list-inline-item a:hover {
-    color: #ddd;
-}
-
-/* Navigation bar styling */
-.navbar {
-    background-color: #FFFFFF;
-    box-shadow: 0 2px 5px rgba(0, 0, 0, 0.1);
-}
-
-.navbar-brand img {
-    height: 100px;
-}
-
-.navbar-nav .nav-link {
-    margin-right: 20px;
-    font-weight: 500;
-    color: #007B0C;
-    transition: color 0.3s;
-}
-
-.navbar-nav .nav-link:hover {
-    color: #28a745;
-}
-
-.navbar-toggler-icon {
-    color: #007B0C;
-}
-
-.navbar-toggler {
-    color: #007B0C;
-    border: none;
-}
-
-.navbar-toggler:focus {
-    color: #007B0C;
-    outline: none;
-}
-
-/* Responsive styles */
-@media (max-width: 768px) {
-    .navbar-brand img {
-        height: 40px;
-        /* Further reduced height for smaller screens */
-    }
-
-    .navbar-nav {
-        display: flex;
-        flex-direction: column;
-        align-items: center;
-    }
-
-    .navbar-nav .nav-link {
-        margin: 10px 0;
-    }
-
-    .navbar-toggler {
-        margin-right: 0;
-        /* Adjust margin for the toggle button */
-    }
-
-    .top-bar {
-        flex-direction: column;
-    }
-
-    .top-bar .phone-number,
-    .top-bar .social-media-links {
-        margin: 5px 0;
-    }
-
-    .top-bar .social-media-links {
-        text-align: center;
-    }
-
-    /* Ensure dropdown menu and submenus are displayed properly */
-    .dropdown-menu {
-        color: #007B0C;
-        position: static;
-        flex-direction: column;
-        width: 100%;
-    }
-
-    .dropdown-menu .dropdown-item {
-        padding: 8px 16px;
-        /* Adjust padding for better spacing */
-    }
-
-    .dropdown-item:hover {
-        color: #007B0C !important;
-    }
-}
-
-/* Carousel Section Styles */
-.carousel-item img {
-    height: 500px;
-    object-fit: cover;
-}
-
-.carousel-caption {
-    background-color: rgba(0, 0, 0, 0.5);
-    padding: 10px;
-    border-radius: 5px;
-}
-
-.carousel-caption h5 {
-    font-size: 1.75rem;
-    font-weight: 700;
-    color: #ffffff;
-    text-shadow: 1px 1px 3px #000;
-}
-
-.carousel-caption p {
-    font-size: 1.2rem;
-    color: #ffffff;
-    text-shadow: 1px 1px 3px #000;
-}
-
-.carousel-control-prev-icon,
-.carousel-control-next-icon {
-    background-color: rgba(0, 0, 0, 0.5);
-    border-radius: 50%;
-    width: 50px;
-    height: 50px;
-}
-
-.carousel-indicators button {
-    width: 12px;
-    height: 12px;
-    border-radius: 50%;
-    background-color: #ffffff;
-}
-
-.carousel-indicators .active {
-    background-color: #007bff;
-}
-
-.carousel-control-prev,
-.carousel-control-next {
-    filter: drop-shadow(2px 2px 5px #000);
-}
-
-/* Responsive Carousel Styles */
-@media (max-width: 768px) {
-    .carousel-item img {
-        height: 300px;
-    }
-
-    .carousel-caption h5 {
-        font-size: 1.5rem;
-    }
-
-    .carousel-caption p {
-        font-size: 1rem;
-    }
-
-    .carousel-control-prev-icon,
-    .carousel-control-next-icon {
-        width: 40px;
-        height: 40px;
-    }
-}
-
-
-/* Jumbotron Styling */
-.jumbotron {
-    position: relative;
-    background: url('static/images/DSC_0184.JPG') no-repeat center center;
-    background-size: cover;
-    color: white;
-    text-shadow: 1px 1px 2px rgba(0, 0, 0, 0.8);
-}
-
-.jumbotron .overlay {
-    position: absolute;
-    top: 0;
-    left: 0;
-    width: 100%;
-    height: 100%;
-    background: rgba(0, 0, 0, 0.5); /* Adjust this for a darker overlay */
-    z-index: 1;
-}
-
-.jumbotron .content {
-    position: relative;
-    z-index: 2;
-}
-
-.jumbotron h1,
-.jumbotron p {
-    margin: 0;
-}
-
-/* Animated Styles */
-.animated {
-    animation-duration: 1.5s;
-    animation-fill-mode: both;
-}
-
-.fadeInDown {
-    animation-name: fadeInDown;
-}
-
-.fadeIn {
-    animation-name: fadeIn;
-}
-
-.fadeInUp {
-    animation-name: fadeInUp;
-}
-
-@keyframes fadeInDown {
-    from {
-        opacity: 0;
-        transform: translate3d(0, -100%, 0);
-    }
-
-    to {
-        opacity: 1;
-        transform: none;
-    }
-}
-@keyframes fadeIn {
-    from {
-        opacity: 0;
-    }
-    to {
-        opacity: 1;
-    }
-}
-@keyframes fadeInUp {
-    from {
-        opacity: 0;
-        transform: translate3d(0, 100%, 0);
-    }
-    to {
-        opacity: 1;
-        transform: none;
-    }
-}
-
-
-/* List Group Item */
-.list-group-item {
-    font-size: 1.1rem;
-}
-
-/* Section and Heading Styles */
-.container h2 {
-    font-weight: 700;
-}
-
-.section {
-    padding: 2rem 0;
-}
-
-.section-heading {
-    margin-bottom: 1rem;
-    font-weight: 700;
-    font-size: 1.75rem;
-}
-
-/* Map Responsiveness */
-.map-responsive {
-    overflow: hidden;
-    padding-bottom: 56.25%;
-    position: relative;
-    height: 0;
-}
-
-.map-responsive iframe {
-    left: 0;
-    top: 0;
-    height: 100%;
-    width: 100%;
-    position: absolute;
-}
-
-/* Additional Styles */
-.badge {
-    font-size: 0.9rem;
-}
-
-h2.display-5 {
-    font-family: 'Poppins', sans-serif;
-    font-weight: 500;
-    margin-bottom: 20px;
-}
-
-@media (max-width: 768px) {
-    .carousel-item img {
-        height: 300px;
-    }
-
-    .jumbotron {
-        padding: 3rem 1.5rem;
-    }
-
-    .display-4 {
-        font-size: 2.5rem;
-    }
-
-    .display-5 {
-        font-size: 1.75rem;
-    }
-}
-=======
-/* Add animations from animate.css */
-@import url('https://cdnjs.cloudflare.com/ajax/libs/animate.css/4.1.1/animate.min.css');
-
-/* Global Styles */
-body {
-    font-family: 'Poppins', sans-serif;
-    font-size: 1rem;
-    margin: 0;
-}
-
-.container {
-    max-width: 1200px;
-    margin: auto;
-    padding: 0 15px;
-}
-
-/* Colors */
-:root {
-    /*--primary-green: #28a745;*/
-    --primary-green: #21a055;
-    --dark-green: #006400;
-    /*--dark-red: #8B0000;*/
-    --dark-red: #e53137;
-    --light-gray: #f8f9fa;
-    --dark-gray: #6c757d;
-    --white: #ffffff;
-    --black: #000000;
-    
-}
-
-/* Card Styles */
-.card {
-    margin-bottom: 1.5rem;
-    border-radius: 10px;
-    transition: transform 0.3s ease;
-    background: linear-gradient(165deg, var(--white), var(--light-gray));
-    box-shadow: 0 2px 5px rgba(0, 0, 0, 0.1);
-}
-
-.card:hover {
-    transform: scale(1.05);
-}
-
-.card-header {
-    text-align: center;
-    padding: 1.5rem 1rem;
-    background: linear-gradient(165deg, var(--dark-green), var(--dark-red));
-    color: var(--white);
-    font-size: 1.25rem;
-    font-weight: 600;
-}
-
-.card-body {
-    padding: 1.5rem;
-}
-
-.card-title {
-    font-size: 1.25rem;
-    font-weight: bold;
-    color: var(--dark-green);
-    text-align: center;
-    margin-bottom: 1rem;
-}
-
-.card-text {
-     font-size: 1rem;
-    color: var(--dark-gray);
-    text-align: justify;
-}
-
-/* Button Styles */
-.btn {
-    display: inline-block;
-    text-align: center;
-    padding: 0.5rem 1rem;
-    border: none;
-    border-radius: 5px;
-    font-size: 1rem;
-    transition: all 0.3s ease;
-}
-
-.btn-primary {
-    background-color: var(--primary-green);
-    color: var(--white);
-}
-
-.btn-primary:hover {
-    background-color: var(--dark-green);
-}
-
-.btn-light {
-    background-color: var(--white);
-    color: var(--primary-green);
-    border: 2px solid var(--primary-green);
-}
-
-.btn-light:hover {
-    background-color: var(--primary-green);
-    color: var(--white);
-}
-
-/* Table Styles */
-/*.table-responsive {*/
-/*    overflow-x: auto;*/
-/*    margin-bottom: 1.5rem;*/
-/*}*/
-
-/*.table thead th {*/
-/*    border-bottom: 2px solid #dee2e6;*/
-/*}*/
-
-/*.table tbody tr td {*/
-/*    vertical-align: middle;*/
-/*}*/
-
-
-/* General Alert Styling */
-.alert {
-  border-radius: 4px;
-  box-shadow: 0 2px 4px rgba(0, 0, 0, 0.1);
-  display: flex;
-  align-items: center;
-  padding: 1rem;
-  position: relative;
-  overflow: hidden;
-  margin-bottom: 1rem;
-}
-
-.alert i {
-  font-size: 1.5rem;
-  margin-right: 10px;
-}
-
-/* Success Alert */
-.alert-success {
-  background-color: #d4edda;
-  border-left: 4px solid #28a745;
-  color: #155724;
-}
-
-.alert-success i {
-  color: #28a745;
-}
-
-/* Info Alert */
-.alert-info {
-  background-color: #d1ecf1;
-  border-left: 4px solid #17a2b8;
-  color: #0c5460;
-}
-
-.alert-info i {
-  color: #17a2b8;
-}
-
-/* Warning Alert */
-.alert-warning {
-  background-color: #fff3cd;
-  border-left: 4px solid #ffc107;
-  color: #856404;
-}
-
-.alert-warning i {
-  color: #ffc107;
-}
-
-/* Danger Alert */
-.alert-danger {
-  background-color: #f8d7da;
-  border-left: 4px solid #dc3545;
-  color: #721c24;
-}
-
-.alert-danger i {
-  color: #dc3545;
-}
-
-/* Dismiss Button */
-.alert .close {
-  position: absolute;
-  top: 0.5rem;
-  right: 0.5rem;
-  color: inherit;
-  opacity: 0.8;
-  text-shadow: none;
-}
-
-.alert .close:hover {
-  opacity: 1;
-}
-
-
-
-
-
-
-/* Navigation styling */
-.navbar {
-    --bs-navbar-toggler-border-color: none;
-    --bs-navbar-toggler-border-radius: none; 
-    --bs-navbar-toggler-focus-width: none;
-    --bs-navbar-toggler-transition: box-shadow 0.15s ease-in-out;
-}
-
-.navbar-brand img {
-    height: 100px;
-}
-
-.navbar-nav .nav-link:hover {
-    color: var(--primary-green);
-}
-
-.navbar-toggler {
-    border-color: var(--bs-navbar-toggler-border-color);
-    border-radius: var(--bs-navbar-toggler-border-radius);
-    transition: var(--bs-navbar-toggler-transition);
-}
-
-.navbar-toggler:focus {
-    outline-width: var(--bs-navbar-toggler-focus-width);
-}
-
-@keyframes slide-in {
-    from {
-        width: 0;
-        left: 50%;
-    }
-    to {
-        width: 100%;
-        left: 0;
-    }
-}
-
-.navbar-nav .nav-link {
-    font-weight: 500;
-    color: var(--dark-green);
-    position: relative;
-    text-decoration: none;
-    transition: color 0.3s ease;
-}
-
-.navbar-nav .nav-link::after {
-    content: '';
-    position: absolute;
-    bottom: -5px;
-    left: 0;
-    width: 0;
-    height: 2px;
-    background-color: var(--primary-green);
-    transition: width 0.3s ease;
-    animation: none;
-}
-
-.navbar-nav .nav-link:hover {
-    color: var(--primary-green);
-}
-
-.navbar-nav .nav-link:hover::after {
-    width: 100%;
-    animation: slide-in 0.3s ease;
-}
-
-.navbar-toggler {
-    border: none;
-    outline: none;
-    position: relative;
-    
-    background-color: var(--white);
-    border-radius: 0.25rem;
-    transition: all 0.3s ease;
-}
-
-.navbar-toggler .toggler-icon {
-    display: block;
-    position: relative;
-    width: 24px;
-    height: 2px;
-    background-color: var(--dark-green);
-    margin: 6px auto;
-    transition: all 0.3s ease-in-out;
-}
-
-.navbar-toggler[aria-expanded="true"] .toggler-icon {
-    transform: rotate(45deg);
-    background-color: var(--primary-green);
-}
-
-.navbar-toggler[aria-expanded="true"] .toggler-icon:nth-child(1) {
-    transform: rotate(45deg);
-    top: 8px;
-}
-
-.navbar-toggler[aria-expanded="true"] .toggler-icon:nth-child(2) {
-    opacity: 0;
-}
-
-.navbar-toggler[aria-expanded="true"] .toggler-icon:nth-child(3) {
-    transform: rotate(-45deg);
-    top: -8px;
-    background-color: var(--primary-green);
-}
-
-.navbar-brand {
-    display: flex;
-    align-items: center;
-}
-
-.school-name {
-    color: var(--primary-green);
-}
-
-
-
-
-/* Footer */
-.footer {
-    background: linear-gradient(165deg, var(--dark-green), var(--dark-red));
-    color: var(--white);
-    /*// padding: 40px 0;*/
-    padding: 60px 20px;
-    font-size: 0.875rem;
-    text-align: center;
-}
-
-.footer a {
-    color: var(--white);
-    /*// transition: color 0.3s ease;*/
-    text-decoration: none;
-    transition: color 0.3s ease-in-out;
-}
-
-.footer a:hover {
-    color: #ddd;
-}
-
-
-
-.footer h5 {
-    font-size: 1.2rem;
-    margin-bottom: 20px;
-    font-weight: 600;
-}
-
-.footer p,
-.footer ul {
-    margin-bottom: 10px;
-    line-height: 1.5;
-}
-
-.footer ul {
-    list-style: none;
-    padding: 0;
-}
-
-.footer ul li {
-    margin-bottom: 8px;
-}
-
-.footer ul li a {
-    display: inline-block;
-    text-decoration: none;
-    transition: transform 0.3s ease;
-}
-
-.footer ul li a:hover {
-    transform: translateX(5px);
-}
-
-.footer form {
-    max-width: 300px;
-    margin: 0 auto;
-}
-
-.footer .input-group {
-    display: flex;
-}
-
-.footer .input-group input {
-    border: 1px solid #ddd;
-    border-radius: 0;
-    padding: 10px;
-    flex: 1;
-}
-
-.footer .input-group button {
-    background: var(--dark-green);
-    color: #fff;
-    border: none;
-    padding: 10px 20px;
-    border-radius: 0;
-    transition: background 0.3s ease;
-}
-
-.footer .input-group button:hover {
-    background: #b71c1c;
-}
-
-
-
-/* Homepage Styling */
-
-.jumbotron {
-    position: relative;
-    background: url('/static/images/background_image.jpg') no-repeat center center;
-    background-size: cover;
-    color: var(--white);
-    text-shadow: 1px 1px 2px rgba(0, 0, 0, 0.8);
-    text-align: center;
-    padding: 3rem 1.5rem;
-}
-
-.jumbotron .overlay {
-    position: absolute;
-    top: 0;
-    left: 0;
-    width: 100%;
-    height: 100%;
-    background-color: rgba(0, 0, 0, 0.5);
-    z-index: 1;
-}
-
-.jumbotron .content {
-    position: relative;
-    z-index: 2;
-}
-
-.jumbotron h1 {
-    font-size: 2.5rem;
-}
-
-.jumbotron p {
-    font-size: 1.25rem;
-    margin-top: 1rem;
-    text-shadow: 1px 1px 3px rgba(0, 0, 0, 0.6);
-}
-
-/* Testimonial */
-.testimonial {
-    padding: 20px;
-    border-left: 5px solid var(--primary-green);
-    background: var(--light-gray);
-    border-radius: 5px;
-    box-shadow: 0 4px 6px rgba(0, 0, 0, 0.1);
-}
-
-.testimonial footer {
-    color: #555;
-    font-size: 0.9em;
-    text-align: right;
-    margin-top: 10px;
-}
-
-
-/* Responsive Styles */
-@media (max-width: 768px) {
-    body {
-        font-size: 0.9rem;
-    }
-
-    .card {
-        width: 90%;
-        margin: 1.25rem;
-        box-shadow: 0 3px 6px rgba(0, 0, 0, 0.08);
-    }
-
-    .card-header {
-        font-size: 1.15rem;
-        padding: 1rem;
-    }
-
-    .card-title {
-        font-size: 1.2rem;
-    }
-
-    .card-body {
-        padding: 1.25rem;
-    }
-
-    .card-text {
-        font-size: 0.95rem;
-    }
-
-    .btn {
-        font-size: 0.9rem;
-        padding: 0.4rem 0.8rem;
-    }
-
-    .navbar-brand img {
-        height: 40px;
-    }
-
-    .navbar-nav {
-        display: flex;
-        flex-direction: column;
-        align-items: center;
-    }
-    
-    .school-name {
-        font-size: 0.875rem;
-    }
-
-   .jumbotron {
-        padding: 2rem 1rem; /* Reduced padding for better space usage */
-    }
-
-    .jumbotron h1 {
-        font-size: 2rem; /* Adjust heading size for smaller screens */
-    }
-
-    .jumbotron h2 {
-        font-size: 1.5rem; /* Reduce subheading size */
-    }
-
-    .jumbotron p {
-        font-size: 1.1rem; /* Slightly smaller paragraph text */
-    }
-    
-    .footer {
-        padding: 20px 0;
-    }
-    
-    
-    .footer .row > div {
-        margin-bottom: 20px;
-        text-align: center;
-    }
-
-    .footer .input-group {
-        flex-direction: column;
-    }
-
-    .footer .input-group input,
-    .footer .input-group button {
-        width: 100%;
-        margin-bottom: 10px;
-    }
-    
-}
-
-@media (max-width: 576px) {
-    .card {
-        margin-bottom: 1rem;
-        box-shadow: 0 2px 5px rgba(0, 0, 0, 0.07);
-    }
-
-    .card-header {
-        font-size: 1rem;
-        padding: 0.8rem;
-    }
-
-    .card-title {
-        font-size: 1.2rem;
-    }
-
-    .card-body {
-        padding: 1rem;
-    }
-
-    .card-text {
-        font-size: 0.9rem;
-    }
-
-    .btn {
-        font-size: 0.85rem;
-        padding: 0.3rem 0.7rem;
-    }
-    
-    .jumbotron {
-        padding: 1.5rem 0.5rem;
-    }
-
-    .jumbotron h1 {
-        font-size: 1.75rem; 
-    }
-
-    .jumbotron h2 {
-        font-size: 1.25rem; 
-    }
-
-    .jumbotron p {
-        font-size: 1rem;
-    }
-}
-
-/* Global Media Query for Larger Screens */
-@media (min-width: 992px) {
-    .card {
-        transition: all 0.4s ease;
-    }
-
-    .card:hover {
-        box-shadow: 0 6px 12px rgba(0, 0, 0, 0.15);
-        transform: translateY(-5px);
-    }
-}
->>>>>>> 7c69e37d
+/* Add animations from animate.css */
+@import url('https://cdnjs.cloudflare.com/ajax/libs/animate.css/4.1.1/animate.min.css');
+
+/* Global Styles */
+body {
+    font-family: 'Poppins', sans-serif;
+    font-size: 1rem;
+    margin: 0;
+}
+
+.container {
+    max-width: 1200px;
+    margin: auto;
+    padding: 0 15px;
+}
+
+/* Colors */
+:root {
+    /*--primary-green: #28a745;*/
+    --primary-green: #21a055;
+    --dark-green: #006400;
+    /*--dark-red: #8B0000;*/
+    --dark-red: #e53137;
+    --light-gray: #f8f9fa;
+    --dark-gray: #6c757d;
+    --white: #ffffff;
+    --black: #000000;
+    
+}
+
+/* Card Styles */
+.card {
+    margin-bottom: 1.5rem;
+    border-radius: 10px;
+    transition: transform 0.3s ease;
+    background: linear-gradient(165deg, var(--white), var(--light-gray));
+    box-shadow: 0 2px 5px rgba(0, 0, 0, 0.1);
+}
+
+.card:hover {
+    transform: scale(1.05);
+}
+
+.card-header {
+    text-align: center;
+    padding: 1.5rem 1rem;
+    background: linear-gradient(165deg, var(--dark-green), var(--dark-red));
+    color: var(--white);
+    font-size: 1.25rem;
+    font-weight: 600;
+}
+
+.card-body {
+    padding: 1.5rem;
+}
+
+.card-title {
+    font-size: 1.25rem;
+    font-weight: bold;
+    color: var(--dark-green);
+    text-align: center;
+    margin-bottom: 1rem;
+}
+
+.card-text {
+     font-size: 1rem;
+    color: var(--dark-gray);
+    text-align: justify;
+}
+
+/* Button Styles */
+.btn {
+    display: inline-block;
+    text-align: center;
+    padding: 0.5rem 1rem;
+    border: none;
+    border-radius: 5px;
+    font-size: 1rem;
+    transition: all 0.3s ease;
+}
+
+.btn-primary {
+    background-color: var(--primary-green);
+    color: var(--white);
+}
+
+.btn-primary:hover {
+    background-color: var(--dark-green);
+}
+
+.btn-light {
+    background-color: var(--white);
+    color: var(--primary-green);
+    border: 2px solid var(--primary-green);
+}
+
+.btn-light:hover {
+    background-color: var(--primary-green);
+    color: var(--white);
+}
+
+/* Table Styles */
+/*.table-responsive {*/
+/*    overflow-x: auto;*/
+/*    margin-bottom: 1.5rem;*/
+/*}*/
+
+/*.table thead th {*/
+/*    border-bottom: 2px solid #dee2e6;*/
+/*}*/
+
+/*.table tbody tr td {*/
+/*    vertical-align: middle;*/
+/*}*/
+
+
+/* General Alert Styling */
+.alert {
+  border-radius: 4px;
+  box-shadow: 0 2px 4px rgba(0, 0, 0, 0.1);
+  display: flex;
+  align-items: center;
+  padding: 1rem;
+  position: relative;
+  overflow: hidden;
+  margin-bottom: 1rem;
+}
+
+.alert i {
+  font-size: 1.5rem;
+  margin-right: 10px;
+}
+
+/* Success Alert */
+.alert-success {
+  background-color: #d4edda;
+  border-left: 4px solid #28a745;
+  color: #155724;
+}
+
+.alert-success i {
+  color: #28a745;
+}
+
+/* Info Alert */
+.alert-info {
+  background-color: #d1ecf1;
+  border-left: 4px solid #17a2b8;
+  color: #0c5460;
+}
+
+.alert-info i {
+  color: #17a2b8;
+}
+
+/* Warning Alert */
+.alert-warning {
+  background-color: #fff3cd;
+  border-left: 4px solid #ffc107;
+  color: #856404;
+}
+
+.alert-warning i {
+  color: #ffc107;
+}
+
+/* Danger Alert */
+.alert-danger {
+  background-color: #f8d7da;
+  border-left: 4px solid #dc3545;
+  color: #721c24;
+}
+
+.alert-danger i {
+  color: #dc3545;
+}
+
+/* Dismiss Button */
+.alert .close {
+  position: absolute;
+  top: 0.5rem;
+  right: 0.5rem;
+  color: inherit;
+  opacity: 0.8;
+  text-shadow: none;
+}
+
+.alert .close:hover {
+  opacity: 1;
+}
+
+
+
+
+
+
+/* Navigation styling */
+.navbar {
+    --bs-navbar-toggler-border-color: none;
+    --bs-navbar-toggler-border-radius: none; 
+    --bs-navbar-toggler-focus-width: none;
+    --bs-navbar-toggler-transition: box-shadow 0.15s ease-in-out;
+}
+
+.navbar-brand img {
+    height: 100px;
+}
+
+.navbar-nav .nav-link:hover {
+    color: var(--primary-green);
+}
+
+.navbar-toggler {
+    border-color: var(--bs-navbar-toggler-border-color);
+    border-radius: var(--bs-navbar-toggler-border-radius);
+    transition: var(--bs-navbar-toggler-transition);
+}
+
+.navbar-toggler:focus {
+    outline-width: var(--bs-navbar-toggler-focus-width);
+}
+
+@keyframes slide-in {
+    from {
+        width: 0;
+        left: 50%;
+    }
+    to {
+        width: 100%;
+        left: 0;
+    }
+}
+
+.navbar-nav .nav-link {
+    font-weight: 500;
+    color: var(--dark-green);
+    position: relative;
+    text-decoration: none;
+    transition: color 0.3s ease;
+}
+
+.navbar-nav .nav-link::after {
+    content: '';
+    position: absolute;
+    bottom: -5px;
+    left: 0;
+    width: 0;
+    height: 2px;
+    background-color: var(--primary-green);
+    transition: width 0.3s ease;
+    animation: none;
+}
+
+.navbar-nav .nav-link:hover {
+    color: var(--primary-green);
+}
+
+.navbar-nav .nav-link:hover::after {
+    width: 100%;
+    animation: slide-in 0.3s ease;
+}
+
+.navbar-toggler {
+    border: none;
+    outline: none;
+    position: relative;
+    
+    background-color: var(--white);
+    border-radius: 0.25rem;
+    transition: all 0.3s ease;
+}
+
+.navbar-toggler .toggler-icon {
+    display: block;
+    position: relative;
+    width: 24px;
+    height: 2px;
+    background-color: var(--dark-green);
+    margin: 6px auto;
+    transition: all 0.3s ease-in-out;
+}
+
+.navbar-toggler[aria-expanded="true"] .toggler-icon {
+    transform: rotate(45deg);
+    background-color: var(--primary-green);
+}
+
+.navbar-toggler[aria-expanded="true"] .toggler-icon:nth-child(1) {
+    transform: rotate(45deg);
+    top: 8px;
+}
+
+.navbar-toggler[aria-expanded="true"] .toggler-icon:nth-child(2) {
+    opacity: 0;
+}
+
+.navbar-toggler[aria-expanded="true"] .toggler-icon:nth-child(3) {
+    transform: rotate(-45deg);
+    top: -8px;
+    background-color: var(--primary-green);
+}
+
+.navbar-brand {
+    display: flex;
+    align-items: center;
+}
+
+.school-name {
+    color: var(--primary-green);
+}
+
+
+
+
+/* Footer */
+.footer {
+    background: linear-gradient(165deg, var(--dark-green), var(--dark-red));
+    color: var(--white);
+    /*// padding: 40px 0;*/
+    padding: 60px 20px;
+    font-size: 0.875rem;
+    text-align: center;
+}
+
+.footer a {
+    color: var(--white);
+    /*// transition: color 0.3s ease;*/
+    text-decoration: none;
+    transition: color 0.3s ease-in-out;
+}
+
+.footer a:hover {
+    color: #ddd;
+}
+
+
+
+.footer h5 {
+    font-size: 1.2rem;
+    margin-bottom: 20px;
+    font-weight: 600;
+}
+
+.footer p,
+.footer ul {
+    margin-bottom: 10px;
+    line-height: 1.5;
+}
+
+.footer ul {
+    list-style: none;
+    padding: 0;
+}
+
+.footer ul li {
+    margin-bottom: 8px;
+}
+
+.footer ul li a {
+    display: inline-block;
+    text-decoration: none;
+    transition: transform 0.3s ease;
+}
+
+.footer ul li a:hover {
+    transform: translateX(5px);
+}
+
+.footer form {
+    max-width: 300px;
+    margin: 0 auto;
+}
+
+.footer .input-group {
+    display: flex;
+}
+
+.footer .input-group input {
+    border: 1px solid #ddd;
+    border-radius: 0;
+    padding: 10px;
+    flex: 1;
+}
+
+.footer .input-group button {
+    background: var(--dark-green);
+    color: #fff;
+    border: none;
+    padding: 10px 20px;
+    border-radius: 0;
+    transition: background 0.3s ease;
+}
+
+.footer .input-group button:hover {
+    background: #b71c1c;
+}
+
+
+
+/* Homepage Styling */
+
+.jumbotron {
+    position: relative;
+    background: url('/static/images/background_image.jpg') no-repeat center center;
+    background-size: cover;
+    color: var(--white);
+    text-shadow: 1px 1px 2px rgba(0, 0, 0, 0.8);
+    text-align: center;
+    padding: 3rem 1.5rem;
+}
+
+.jumbotron .overlay {
+    position: absolute;
+    top: 0;
+    left: 0;
+    width: 100%;
+    height: 100%;
+    background-color: rgba(0, 0, 0, 0.5);
+    z-index: 1;
+}
+
+.jumbotron .content {
+    position: relative;
+    z-index: 2;
+}
+
+.jumbotron h1 {
+    font-size: 2.5rem;
+}
+
+.jumbotron p {
+    font-size: 1.25rem;
+    margin-top: 1rem;
+    text-shadow: 1px 1px 3px rgba(0, 0, 0, 0.6);
+}
+
+/* Testimonial */
+.testimonial {
+    padding: 20px;
+    border-left: 5px solid var(--primary-green);
+    background: var(--light-gray);
+    border-radius: 5px;
+    box-shadow: 0 4px 6px rgba(0, 0, 0, 0.1);
+}
+
+.testimonial footer {
+    color: #555;
+    font-size: 0.9em;
+    text-align: right;
+    margin-top: 10px;
+}
+
+
+/* Responsive Styles */
+@media (max-width: 768px) {
+    body {
+        font-size: 0.9rem;
+    }
+
+    .card {
+        width: 90%;
+        margin: 1.25rem;
+        box-shadow: 0 3px 6px rgba(0, 0, 0, 0.08);
+    }
+
+    .card-header {
+        font-size: 1.15rem;
+        padding: 1rem;
+    }
+
+    .card-title {
+        font-size: 1.2rem;
+    }
+
+    .card-body {
+        padding: 1.25rem;
+    }
+
+    .card-text {
+        font-size: 0.95rem;
+    }
+
+    .btn {
+        font-size: 0.9rem;
+        padding: 0.4rem 0.8rem;
+    }
+
+    .navbar-brand img {
+        height: 40px;
+    }
+
+    .navbar-nav {
+        display: flex;
+        flex-direction: column;
+        align-items: center;
+    }
+    
+    .school-name {
+        font-size: 0.875rem;
+    }
+
+   .jumbotron {
+        padding: 2rem 1rem; /* Reduced padding for better space usage */
+    }
+
+    .jumbotron h1 {
+        font-size: 2rem; /* Adjust heading size for smaller screens */
+    }
+
+    .jumbotron h2 {
+        font-size: 1.5rem; /* Reduce subheading size */
+    }
+
+    .jumbotron p {
+        font-size: 1.1rem; /* Slightly smaller paragraph text */
+    }
+    
+    .footer {
+        padding: 20px 0;
+    }
+    
+    
+    .footer .row > div {
+        margin-bottom: 20px;
+        text-align: center;
+    }
+
+    .footer .input-group {
+        flex-direction: column;
+    }
+
+    .footer .input-group input,
+    .footer .input-group button {
+        width: 100%;
+        margin-bottom: 10px;
+    }
+    
+}
+
+@media (max-width: 576px) {
+    .card {
+        margin-bottom: 1rem;
+        box-shadow: 0 2px 5px rgba(0, 0, 0, 0.07);
+    }
+
+    .card-header {
+        font-size: 1rem;
+        padding: 0.8rem;
+    }
+
+    .card-title {
+        font-size: 1.2rem;
+    }
+
+    .card-body {
+        padding: 1rem;
+    }
+
+    .card-text {
+        font-size: 0.9rem;
+    }
+
+    .btn {
+        font-size: 0.85rem;
+        padding: 0.3rem 0.7rem;
+    }
+    
+    .jumbotron {
+        padding: 1.5rem 0.5rem;
+    }
+
+    .jumbotron h1 {
+        font-size: 1.75rem; 
+    }
+
+    .jumbotron h2 {
+        font-size: 1.25rem; 
+    }
+
+    .jumbotron p {
+        font-size: 1rem;
+    }
+}
+
+/* Global Media Query for Larger Screens */
+@media (min-width: 992px) {
+    .card {
+        transition: all 0.4s ease;
+    }
+
+    .card:hover {
+        box-shadow: 0 6px 12px rgba(0, 0, 0, 0.15);
+        transform: translateY(-5px);
+    }
+}