--- conflicted
+++ resolved
@@ -32,8 +32,8 @@
         new_number = "001"
 
     return f"AAIS-{section_code}-{year}-{new_number}"
-    
-    
+
+
 def rate_limit(limit, per):
     """
     Decorator function that limits the rate at which a function can be called.
@@ -67,7 +67,7 @@
         return wrapped
 
     return decorator
-    
+
 def group_students_by_class(students):
     """
     Groups students by class name based on the hierarchy.
@@ -75,7 +75,7 @@
     students_classes = defaultdict(list)
     for student, class_name, _ in students:
         students_classes[class_name].append(student)
-    
+
     # Sort classes by their hierarchy
     sorted_classes = sorted(
         students_classes.items(),
@@ -257,7 +257,7 @@
 
     # Order the results by subject name in ascending order
     return query.order_by(Subject.name.asc()).all()
-    
+
 
 def get_last_term(current_term):
     terms = ["First Term", "Second Term", "Third Term"]
@@ -307,11 +307,6 @@
             remark=result.remark if result else "",
         )
         form.subjects.append_entry(subject_form)
-<<<<<<< HEAD
-        app.logger.info(f"Subject form added for subject ID {subject.id}")
-
-=======
->>>>>>> 7962c330
 
 def update_results(student, term, session_year, form, result_form):
     """
@@ -320,8 +315,8 @@
     next_term_begins = result_form.next_term_begins.data
     date_issued = result_form.date_issued.data
     position = result_form.position.data
-    
-    
+
+
     for subject_form in form.subjects:
         subject_id = subject_form.subject_id.data
         data = {
@@ -333,7 +328,7 @@
             "position": position,
         }
         save_result(student.id, subject_id, term, session_year, data)
-    
+
 def save_result(student_id, subject_id, term, session_year, data):
     """
     Save or update a result for a student, ensuring consistency.
@@ -353,17 +348,7 @@
         if all(value in [None, 0] for value in [class_assessment_value, summative_test_value, exam_value]):
             total = None
         else:
-<<<<<<< HEAD
-            total = (
-                (class_assessment_value if class_assessment_value else 0)
-                + (summative_test_value if summative_test_value else 0)
-                + (exam_value if exam_value else 0)
-            )
-
-        grand_total, average, cumulative_average, last_term_average, subjects_offered, principal_remark, teacher_remark  = calculate_results(student, term, session_year)
-=======
             total = (class_assessment_value or 0) + (summative_test_value or 0) + (exam_value or 0)
->>>>>>> 7962c330
 
         grade = calculate_grade(total) if total is not None else ''
         remark = generate_remark(total) if total is not None else ''
@@ -405,7 +390,7 @@
         db.session.commit()
          # Now calculate averages and grand total after commit
         grand_total, average, cumulative_average, last_term_average, subjects_offered = calculate_results(student_id, term, session_year)
-    
+
         # Update the results with the calculated averages and grand total
         for result in Result.query.filter_by(student_id=student_id, term=term, session=session_year):
             result.grand_total = grand_total
@@ -413,7 +398,7 @@
             result.cumulative_average = cumulative_average
             result.last_term_average = last_term_average
             result.subjects_offered = subjects_offered
-    
+
         # Commit the final updates
         db.session.commit()
         return result  # Return the saved/updated result for further use
@@ -429,33 +414,16 @@
     results = Result.query.filter_by(
         student_id=student_id, term=term, session=session_year
     ).all()
-<<<<<<< HEAD
-
-    # Calculate grand total and average for the current term
-    grand_total = sum(result.total for result in results if result.total is not None)
-    average, subjects_offered = calculate_average(results) if results else None
-    average = round(average, 1) if average else 0
-    app.logger.info(f"Grand total: {grand_total}, Average: {average}")
-
-    principal_remark = generate_principal_remark(average)
-    teacher_remark = generate_teacher_remark(average)
-
-    # Fetch all results for the academic year (cumulative calculation)
-    yearly_results = Result.query.filter_by(
-        student_id=student.id, session=session_year
-    ).all()
-=======
-    
+
     # Ensure unique results per subject
     unique_results = {result.subject_id: result for result in results}.values()
-    
+
     # Calculate grand total and average
     grand_total = sum(result.total for result in unique_results if result.total is not None)
     average, subjects_offered = calculate_average(unique_results) if unique_results else (0, 0)
     average = round(average, 1) if average else 0
->>>>>>> 7962c330
-
-    
+
+
     # Calculate cumulative average
     yearly_results = Result.query.filter_by(student_id=student_id, session=session_year).all()
     unique_yearly_results = {result.subject_id: result for result in yearly_results}.values()
@@ -466,52 +434,9 @@
     last_term_results = Result.query.filter_by(
         student_id=student_id, term=last_term, session=session_year
     ).all()
-<<<<<<< HEAD
-
-    last_term_average = (
-        round(calculate_average(last_term_results), 1) if last_term_results else 0
-    )
-
-    principal_remark = generate_principal_remark(average)
-    teacher_remark = generate_teacher_remark(average)
-
-    return grand_total, average, cumulative_average, last_term_average, subjects_offered, principal_remark, teacher_remark
-
-
-# def prepare_broadsheet_data(students, subjects, term, session_year):
-#     broadsheet_data = []
-#     subject_averages = {subject.id: {"total": 0, "count": 0} for subject in subjects}
-
-#     for student in students:
-#         student_results = {
-#             "student": student,
-#             "results": {subject.id: None for subject in subjects},
-#             "grand_total": 0,
-#             "average": 0,
-#             "position": None,
-#         }
-#         results = Result.query.filter_by(student_id=student.id, term=term, session=session_year).all()
-
-#         for result in results:
-#             student_results["results"][result.subject_id] = result
-
-#             if result.total is not None and result.total > 0:
-#                 subject_averages[result.subject_id]["total"] += result.total
-#                 subject_averages[result.subject_id]["count"] += 1
-#             student_results["position"] = result.position
-
-#             student_results.update({"grand_total": result.grand_total if result.grand_total else 0, "average": result.term_average if result.term_average else 0})
-#         broadsheet_data.append(student_results)
-
-#     for subject_id, values in subject_averages.items():
-#         values["average"] = round(values["total"] / values["count"], 1) if values["count"] > 0 else 0
-
-#     broadsheet_data.sort(key=lambda x: x["average"], reverse=True)
-#     return broadsheet_data, subject_averages
-=======
     unique_last_term_results = {result.subject_id: result for result in last_term_results}.values()
     last_term_average = round(calculate_average(unique_last_term_results)[0], 1) if last_term_results else None
-    
+
     # Remarks
     principal_remark = generate_principal_remark(average)
     teacher_remark = generate_teacher_remark(average)
@@ -521,9 +446,8 @@
         results[0].principal_remark = principal_remark
         results[0].teacher_remark = teacher_remark
         db.session.commit()
-        
+
     return grand_total, average, cumulative_average, last_term_average, subjects_offered
->>>>>>> 7962c330
 
 def prepare_broadsheet_data(students, subjects, term, session_year):
     broadsheet_data = []
