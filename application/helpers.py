--- conflicted
+++ resolved
@@ -1,24 +1,17 @@
 import random, string, time, openpyxl
 from . import db
-<<<<<<< HEAD
-from flask import request, abort, flash
-=======
 from io import BytesIO
 from openpyxl.styles import Font, Border, Side, Alignment
 from openpyxl.utils import get_column_letter
 from flask import request, abort, current_app as app
->>>>>>> 7c69e37d
 from .models import Student, Subject, Result
 from functools import wraps
 from datetime import datetime
-<<<<<<< HEAD
-=======
 from application.auth.forms import SubjectResultForm
 
->>>>>>> 7c69e37d
-
 
 login_attempts = {}
+
 
 def rate_limit(limit, per):
     """
@@ -116,7 +109,7 @@
         return "Very Poor"
     else:
         return "Failed"
-    
+
 
 def generate_principal_remark(average):
     if average >= 90:
@@ -239,19 +232,6 @@
 
 
 def calculate_average(results):
-<<<<<<< HEAD
-    grand_total = 0
-    non_zero_subjects = 0
-
-    for result in results:
-        if result.total > 0:
-            grand_total += result.total
-            non_zero_subjects += 1
-
-    average = grand_total / non_zero_subjects if non_zero_subjects > 0 else 0
-
-    return average
-=======
     """
     Calculate the average score based on non-zero totals.
     """
@@ -259,7 +239,6 @@
     non_zero_subjects = sum(1 for result in results if result.total is not None)
 
     return total_sum / non_zero_subjects if non_zero_subjects > 0 else 0, non_zero_subjects
->>>>>>> 7c69e37d
 
 
 def calculate_cumulative_average(yearly_results):
@@ -289,164 +268,9 @@
         query = Subject.query.filter_by(section="Nursery")
     elif "Basic" in class_name:
         query = Subject.query.filter_by(section="Basic")
-    elif "SSS" in class_name: 
+    elif "SSS" in class_name:
         query = Subject.query.filter_by(section="Senior Secondary")
     else:
-<<<<<<< HEAD
-        return Subject.query.filter_by(section="Secondary").all()
-
-
-
-
-# def update_results(student, subjects, term, session, form):
-#     try:
-#         for subject in subjects:
-#             class_assessment = request.form.get(f"class_assessment_{subject.id}", '')
-#             summative_test = request.form.get(f"summative_test_{subject.id}", '')
-#             exam = request.form.get(f"exam_{subject.id}", '')
-
-#             # class_assessment = request.form.get(f"class_assessment_{subject.id}", "")
-#             # summative_test = request.form.get(f"summative_test_{subject.id}", "")
-#             # exam = request.form.get(f"exam_{subject.id}", "")
-#             # total = int(class_assessment or 0) + int(summative_test or 0) + int(exam or 0)
-
-#             # Convert empty values to zero for calculations
-#             class_assessment_value = int(class_assessment) if class_assessment else None
-#             summative_test_value = int(summative_test) if summative_test else None
-#             exam_value = int(exam) if exam else None
-#             total = (class_assessment_value or 0) + (summative_test_value or 0) + (exam_value or 0)
-#             grade = calculate_grade(total)
-#             remark = generate_remark(total)
-
-
-#             result = Result.query.filter_by(student_id=student.id, subject_id=subject.id, term=term, session=session).first()
-
-#             if result:
-#                 result.class_assessment = class_assessment_value
-#                 result.summative_test = summative_test_value
-#                 result.exam = exam_value
-#                 result.total = total
-#                 result.grade = grade  # Adjust this to your grade calculation logic
-#                 result.remark = remark
-#                 result.next_term_begins = form.next_term_begins.data
-#                 result.last_term_average = form.last_term_average.data
-#                 result.position = form.position.data
-#                 result.date_issued=form.date_issued.data
-
-#             else:
-#                 new_result = Result(
-#                     student_id=student.id,
-#                     subject_id=subject.id,
-#                     term=term,
-#                     session=session,
-#                     class_assessment=class_assessment_value,
-#                     summative_test=summative_test_value,
-#                     exam=exam_value,
-#                     total=total,
-#                     grade=grade,  # Adjust this to your grade calculation logic
-#                     remark=remark,
-#                     next_term_begins=form.next_term_begins.data,
-#                     last_term_average=form.last_term_average.data,
-#                     position=form.position.data,
-#                     date_issued=form.date_issued.data,
-#                 )
-#                 db.session.add(new_result)
-
-#         db.session.commit()
-#     except Exception as e:
-#         db.session.rollback()
-#         raise e
-
-# def calculate_results(student_id, term, session):
-#     results = Result.query.filter_by(
-#         student_id=student_id, term=term, session=session
-#     ).all()
-#     grand_total = calculate_grand_total(results)
-#     average = round(calculate_average(results), 1)
-
-#     last_term = get_last_term(term)
-#     last_term_results = Result.query.filter_by(
-#         student_id=student_id, term=last_term, session=session
-#     ).all()
-#     last_term_average = round(
-#         calculate_average(last_term_results) if last_term_results else 0, 1
-#     )
-
-#     for res in results:
-#         res.last_term_average = last_term_average
-
-#     cumulative_average = round(calculate_cumulative_average(results, average), 1)
-#     results_dict = {result.subject_id: result for result in results}
-
-#     return results, grand_total, average, cumulative_average, results_dict
-
-
-def update_results(student, subjects, term, session, form):
-    try:
-        # Proceed with updating results for each subject
-        for subject in subjects:
-            class_assessment = request.form.get(f"class_assessment_{subject.id}", '')
-            summative_test = request.form.get(f"summative_test_{subject.id}", '')
-            exam = request.form.get(f"exam_{subject.id}", '')
-
-            # Convert empty values to zero for calculations
-            class_assessment_value = int(class_assessment) if class_assessment else None
-            summative_test_value = int(summative_test) if summative_test else None
-            exam_value = int(exam) if exam else None
-            total = (
-                (class_assessment_value or 0)
-                + (summative_test_value or 0)
-                + (exam_value or 0)
-            )
-            grade = calculate_grade(total)
-            remark = generate_remark(total)
-
-            # Query existing result
-            result = Result.query.filter_by(
-                student_id=student.id,
-                subject_id=subject.id,
-                term=term,
-                session=session,
-            ).first()
-
-            if result:
-                result.class_assessment = class_assessment_value
-                result.summative_test = summative_test_value
-                result.exam = exam_value
-                result.total = total
-                result.grade = grade
-                result.remark = remark
-                result.next_term_begins = form.next_term_begins.data
-                result.last_term_average = form.last_term_average.data
-                result.position = form.position.data
-                result.date_issued = form.date_issued.data
-            else:
-                new_result = Result(
-                    student_id=student.id,
-                    subject_id=subject.id,
-                    term=term,
-                    session=session,
-                    class_assessment=class_assessment_value,
-                    summative_test=summative_test_value,
-                    exam=exam_value,
-                    total=total,
-                    grade=grade,
-                    remark=remark,
-                    next_term_begins=form.next_term_begins.data,
-                    last_term_average=form.last_term_average.data,
-                    position=form.position.data,
-                    date_issued=form.date_issued.data,
-                )
-                db.session.add(new_result)
-
-        db.session.commit()
-    except Exception as e:
-        db.session.rollback()
-        raise e
-
-
-def calculate_results(student_id, term, session):
-=======
         query = Subject.query.filter_by(section="Secondary")
 
     # Include or exclude deactivated subjects based on the session context
@@ -472,7 +296,7 @@
         )
         form.subjects.append_entry(subject_form)
         app.logger.info(f"Subject form added for subject ID {subject.id}")
-        
+
 
 def update_results(student, term, session_year, form, result_form):
     """
@@ -500,7 +324,7 @@
                 + (summative_test_value if summative_test_value else 0)
                 + (exam_value if exam_value else 0)
             )
-            
+
         grand_total, average, cumulative_average, last_term_average, subjects_offered, principal_remark, teacher_remark  = calculate_results(student, term, session_year)
 
         # Calculate grade and remark if total is not None
@@ -562,38 +386,21 @@
 
 
 def calculate_results(student, term, session_year):
->>>>>>> 7c69e37d
     """
     Calculate student results and averages.
     """
 
     # Fetch results for the current term and session
     results = Result.query.filter_by(
-<<<<<<< HEAD
-        student_id=student_id,
-        term=term,
-        session=session,  # Use session_year directly
-    ).all()
-
-    flash(
-        f"Fetched {len(results)} results for the current term and session",
-        "alert alert-info",
-    )
-
-    grand_total = calculate_grand_total(results)
-    average = round(calculate_average(results), 1)
-    flash(f"Grand total: {grand_total}, Average: {average}", "alert alert-info")
-=======
         student_id=student.id, term=term, session=session_year
     ).all()
->>>>>>> 7c69e37d
 
     # Calculate grand total and average for the current term
     grand_total = sum(result.total for result in results if result.total is not None)
     average, subjects_offered = calculate_average(results) if results else None
     average = round(average, 1) if average else 0
     app.logger.info(f"Grand total: {grand_total}, Average: {average}")
-    
+
     principal_remark = generate_principal_remark(average)
     teacher_remark = generate_teacher_remark(average)
 
@@ -609,37 +416,19 @@
     # Fetch and calculate last term's average
     last_term = get_last_term(term)
     last_term_results = Result.query.filter_by(
-<<<<<<< HEAD
-        student_id=student_id,
-        term=last_term,
-        session=session,
-    ).all()
-
-    if last_term_results:
-        flash(
-            f"Fetched {len(last_term_results)} results for the last term",
-            "alert alert-info",
-        )
-    else:
-        flash("No results found for the last term", "alert alert-warning")
-
-    last_term_average = round(calculate_average(last_term_results), 1) if last_term_results else 0
-
-    flash(f"Last term average: {last_term_average}", "alert alert-info")
-=======
         student_id=student.id, term=last_term, session=session_year
     ).all()
 
     last_term_average = (
         round(calculate_average(last_term_results), 1) if last_term_results else 0
     )
-    
+
     principal_remark = generate_principal_remark(average)
     teacher_remark = generate_teacher_remark(average)
 
     return grand_total, average, cumulative_average, last_term_average, subjects_offered, principal_remark, teacher_remark
-    
-    
+
+
 # def prepare_broadsheet_data(students, subjects, term, session_year):
 #     broadsheet_data = []
 #     subject_averages = {subject.id: {"total": 0, "count": 0} for subject in subjects}
@@ -656,7 +445,7 @@
 
 #         for result in results:
 #             student_results["results"][result.subject_id] = result
-            
+
 #             if result.total is not None and result.total > 0:
 #                 subject_averages[result.subject_id]["total"] += result.total
 #                 subject_averages[result.subject_id]["count"] += 1
@@ -717,18 +506,10 @@
         key=lambda x: float(x["average"]) if isinstance(x["average"], (int, float)) else 0,
         reverse=True,
     )
->>>>>>> 7c69e37d
 
     return broadsheet_data, subject_averages
 
 
-<<<<<<< HEAD
-    cumulative_average = round(calculate_cumulative_average(results, average), 1)
-    flash(f"Cumulative average: {cumulative_average}", "alert alert-info")
-
-    results_dict = {result.subject_id: result for result in results}
-    return results, grand_total, average, cumulative_average, results_dict
-=======
 def generate_excel_broadsheet(class_name, term, session_year, broadsheet_data, subjects, subject_averages):
     workbook = openpyxl.Workbook()
     sheet = workbook.active
@@ -747,7 +528,7 @@
     alignment = Alignment(horizontal="center", vertical="center")
 
     # Headers, Sub-Headers, and Data
-    
+
     # Merge cells from A1 to the column for Class Average
     last_column = (
         2 + len(broadsheet_data) * 4
@@ -887,7 +668,7 @@
     # Set page orientation to landscape
     sheet.page_setup.orientation = sheet.ORIENTATION_LANDSCAPE
     sheet.page_setup.paperSize = sheet.PAPERSIZE_A4
-    
+
     # Margins (in inches)
     sheet.page_margins.top = 0.75  # Top margin: 1.91 cm
     sheet.page_margins.bottom = 0.75  # Bottom margin: 1.91 cm
@@ -914,5 +695,3 @@
     workbook.save(output)
     output.seek(0)
     return output
-    
->>>>>>> 7c69e37d
