--- conflicted
+++ resolved
@@ -6,14 +6,6 @@
 from application.helpers import rate_limit
 
 # @auth_bp.route("/", methods=["GET", "POST"])
-<<<<<<< HEAD
-@auth_bp.route("/login", methods=["GET", "POST"])
-def login():
-    if current_user.is_authenticated:
-        if current_user.is_admin:
-            return redirect(url_for("admins.admin_dashboard"))
-        return redirect(url_for("students.student_portal"))
-=======
 # @auth_bp.route("/login", methods=["GET", "POST"])
 # def login():
 #     if current_user.is_authenticated:
@@ -75,8 +67,8 @@
 # def logout():
 #     logout_user()
 #     return redirect(url_for("auth.login"))
-    
-    
+
+
 
 # @auth_bp.route("/login", methods=["GET", "POST"])
 # def login():
@@ -107,54 +99,14 @@
 def login():
     if current_user.is_authenticated:
         return redirect_based_on_role(current_user)
->>>>>>> 7962c330
 
     # Instantiate forms
     student_form = StudentLoginForm()
     admin_form = AdminLoginForm()
 
-<<<<<<< HEAD
-    # Handle student login form submission
-    if student_form.validate_on_submit():
-        identifier = student_form.identifier.data
-        password = student_form.password.data
-
-        # Query the Student by reg_no
-        student = Student.query.filter_by(reg_no=identifier).first()
-        user = student.user if student else None  # Get associated user if student exists
-
-        # Verify user credentials and role
-        if user and user.check_password(password) and hasattr(user, "student"):
-            if not user.student.approved:
-                flash("Your account is not approved yet. Please contact admin.", "alert alert-danger")
-                return redirect(url_for("auth.login"))
-
-            login_user(user)
-            next_page = request.args.get("next")
-            return redirect(next_page) if next_page else redirect(url_for("students.student_portal"))
-        else:
-            flash("Login Unsuccessful. Please check your Student ID and password.", "alert alert-danger")
-
-    # Handle admin login form submission
-    if admin_form.validate_on_submit():
-        username = admin_form.username.data
-        password = admin_form.password.data
-
-        user = User.query.filter_by(username=username).first()
-
-        # Verify user credentials and admin role
-        if user and user.check_password(password) and user.is_admin:
-            login_user(user)
-            next_page = request.args.get("next")
-            return redirect(next_page) if next_page else redirect(url_for("admins.admin_dashboard"))
-        else:
-            flash("Login Unsuccessful. Please check your username and password.", "alert alert-danger")
-
-    # Render the login page with both forms
-=======
     username = None
     password = None
-    
+
     # Determine which form was submitted and process accordingly
     if student_form.validate_on_submit():
         username = student_form.identifier.data
@@ -165,7 +117,7 @@
 
     # Query user
     user = User.query.filter_by(username=username).first()
-    
+
     # Verify user and credentials
     if user and user.check_password(password):
         if not user.active:
@@ -177,7 +129,6 @@
     elif student_form.is_submitted() or admin_form.is_submitted():
         flash("Invalid credentials. Please check your username and password.", "alert alert-danger")
 
->>>>>>> 7962c330
     return render_template(
         "auth/login.html",
         title="Login",
@@ -185,15 +136,12 @@
         admin_form=admin_form,
     )
 
-<<<<<<< HEAD
-=======
 
 # @auth_bp.route("/portal", methods=["GET", "POST"])
 # @auth_bp.route("/portal/login", methods=["GET", "POST"])
 # def login():
 #     return redirect("https://gigo.pythonanywhere.com/login", code=302)
 
->>>>>>> 7962c330
 @auth_bp.route("/logout")
 @login_required
 def logout():
