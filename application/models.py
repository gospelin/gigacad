--- conflicted
+++ resolved
@@ -8,7 +8,7 @@
     ADMIN = "admin"
     STUDENT = "student"
     TEACHER = "teacher"
-    
+
 # Association Tables
 class_teacher = db.Table(
     "class_teacher",
@@ -41,27 +41,15 @@
     @staticmethod
     def get_current_session():
         return Session.query.filter_by(is_current=True).first()
-<<<<<<< HEAD
-        # return session.year if session else None
-
-=======
-        
->>>>>>> 7962c330
+
     @staticmethod
     def get_current_session_and_term(include_term=False):
         """Helper function to get the current session and optionally the current term."""
         session = Session.query.filter_by(is_current=True).first()
         if not session:
             return None, None if include_term else None
-<<<<<<< HEAD
-
-        if include_term:
-            return session.year, session.current_term
-        return session.year
-=======
         return (session, session.current_term) if include_term else session
 
->>>>>>> 7962c330
 
     @staticmethod
     def set_current_session(session_id, term):
@@ -78,45 +66,6 @@
             return new_session
         return None
 
-<<<<<<< HEAD
-# class Classes(db.Model):
-#     id = db.Column(db.Integer, primary_key=True)
-#     name = db.Column(db.String(100), nullable=False)
-#     section = db.Column(db.String(50), nullable=True)
-
-#     # Relationship with Subjects (A class can offer many subjects)
-#     subjects = db.relationship("Subject", backref="class_offered", lazy=True)
-
-#     # Relationship with Results (A class will have results for its students)
-#     results = db.relationship("Result", backref="class_result", lazy=True)
-
-#     def __repr__(self):
-#         return f"<Class {self.name}>"
-
-#     @classmethod
-#     def create_class(cls, name, section):
-#         """Helper function to create a new class."""
-#         new_class = cls(name=name, section=section)
-#         db.session.add(new_class)
-#         db.session.commit()
-#         return new_class
-
-#     def edit_class(self, name=None, section=None):
-#         """Helper function to edit an existing class."""
-#         if name:
-#             self.name = name
-#         if section:
-#             self.section = section
-#         db.session.commit()
-
-#     def delete_class(self):
-#         """Helper function to delete an existing class."""
-#         db.session.delete(self)
-#         db.session.commit()
-
-
-=======
->>>>>>> 7962c330
 class StudentClassHistory(db.Model):
     id = db.Column(db.Integer, primary_key=True)
     student_id = db.Column(db.Integer, db.ForeignKey("student.id"), nullable=False)
@@ -126,7 +75,7 @@
     # student = db.relationship("Student", backref="class_history", lazy=True)
     session = db.relationship("Session", backref="class_history", lazy=True)
     class_ref = db.relationship("Classes", backref="class_history", lazy=True)
-    
+
     def __repr__(self):
         return f"<StudentClassHistory Student: {self.student_id}, Class: {self.class_ref.name}, Session: {self.session.year}>"
 
@@ -138,7 +87,7 @@
 #     middle_name = db.Column(db.String(50), nullable=True)
 #     last_name = db.Column(db.String(50), nullable=False)
 #     gender = db.Column(db.String(10), nullable=False)
-#     date_of_birth = db.Column(db.String(20), nullable=True)  
+#     date_of_birth = db.Column(db.String(20), nullable=True)
 #     parent_name = db.Column(db.String(70), nullable=True)
 #     parent_phone_number = db.Column(db.String(11), nullable=True)
 #     address = db.Column(db.String(255), nullable=True)
@@ -157,17 +106,17 @@
 #     def get_current_class(self):
 #         latest_class = self.class_history[-1] if self.class_history else None
 #         return latest_class.class_ref.name if latest_class else None
-    
+
 #     def get_class_by_session(self, session_year):
 #         # If session is passed as a string (e.g., "2023/2024"), get the session object
 #         if isinstance(session_year, str):
 #             session_id = Session.query.filter_by(year=session_year).first()
 #         else:
 #             session_id = session_year
-            
+
 #         # Filter class history by session_id
 #         class_history_entry = next(
-#             (entry for entry in self.class_history if entry.session_id == session_id), 
+#             (entry for entry in self.class_history if entry.session_id == session_id),
 #             None
 #         )
 #         # If found, return the class name; otherwise, return None
@@ -182,11 +131,7 @@
     middle_name = db.Column(db.String(50), nullable=True)
     last_name = db.Column(db.String(50), nullable=False)
     gender = db.Column(db.String(10), nullable=False)
-<<<<<<< HEAD
-    date_of_birth = db.Column(db.Date, nullable=True)
-=======
-    date_of_birth = db.Column(db.String(20), nullable=True)  
->>>>>>> 7962c330
+    date_of_birth = db.Column(db.String(20), nullable=True)
     parent_name = db.Column(db.String(70), nullable=True)
     parent_phone_number = db.Column(db.String(11), nullable=True)
     address = db.Column(db.String(255), nullable=True)
@@ -194,11 +139,7 @@
     state_of_origin = db.Column(db.String(50), nullable=True)
     local_government_area = db.Column(db.String(50), nullable=True)
     religion = db.Column(db.String(50), nullable=True)
-<<<<<<< HEAD
-    date_registered = db.Column(db.DateTime, server_default=db.func.now())
-=======
     date_registered = db.Column(db.String(19), nullable=True)
->>>>>>> 7962c330
     approved = db.Column(db.Boolean, default=False)
     user_id = db.Column(db.Integer, db.ForeignKey("user.id"))
 
@@ -209,22 +150,22 @@
     def get_current_class(self):
         latest_class = self.class_history[-1] if self.class_history else None
         return latest_class.class_ref.name if latest_class else None
-    
+
     def get_class_by_session(self, session_year):
         # If session is passed as a string (e.g., "2023/2024"), get the session object
         if isinstance(session_year, str):
             session_id = Session.query.filter_by(year=session_year).first()
         else:
             session_id = session_year
-            
+
         # Filter class history by session_id
         class_history_entry = next(
-            (entry for entry in self.class_history if entry.session_id == session_id), 
+            (entry for entry in self.class_history if entry.session_id == session_id),
             None
         )
         # If found, return the class name; otherwise, return None
         return class_history_entry.class_ref.name if class_history_entry else None
-        
+
 class FeePayment(db.Model):
     id = db.Column(db.Integer, primary_key=True)
     student_id = db.Column(db.Integer, db.ForeignKey("student.id"), nullable=False)
@@ -234,13 +175,13 @@
 
     def __repr__(self):
         return f"<FeePayment Student: {self.student_id}, Session: {self.session_id}, Term: {self.term}, Paid: {self.has_paid_fee}>"
-        
+
 class Classes(db.Model):
     id = db.Column(db.Integer, primary_key=True)
     name = db.Column(db.String(50), unique=True, nullable=True)
     section = db.Column(db.String(20), nullable=True)
     hierarchy = db.Column(db.Integer, unique=True, nullable=False)
-    
+
     # Relationships
     subjects = db.relationship(
         "Subject", secondary="class_subject", back_populates="classes", lazy="dynamic"
@@ -269,7 +210,7 @@
     subjects = db.relationship(
         "Subject", secondary="teacher_subject", back_populates="teachers", lazy="dynamic"
     )
-    
+
     def is_form_teacher_for_class(self, class_id):
         """Check if the teacher is a form teacher for a specific class."""
         return any(teacher.is_form_teacher for teacher in self.classes.filter_by(id=class_id).all())
@@ -287,7 +228,7 @@
     teachers = db.relationship(
         "Teacher", secondary="teacher_subject", back_populates="subjects", lazy="dynamic"
     )
-    
+
     results = db.relationship("Result", backref="subject", lazy=True)
 
     __table_args__ = (db.UniqueConstraint("name", "section", name="_name_section_uc"),)
@@ -324,7 +265,7 @@
 
     created_at = db.Column(db.String(19), nullable=True)
     date_issued = db.Column(db.String(100), nullable=True)
-    
+
     __table_args__ = (db.UniqueConstraint('student_id', 'subject_id', 'term', 'session', name='unique_result'),)
 
     def __repr__(self):
@@ -347,4 +288,4 @@
 
     def check_password(self, password):
         return check_password_hash(self.password_hash, password)
-        
+
