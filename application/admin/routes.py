from . import admin_bp
from io import StringIO
# import io
import logging, csv
from flask import (
    abort,
    render_template,
    redirect,
    url_for,
    flash,
    request,
    Response,
    # make_response,
)
from flask_login import login_required, current_user
from ..models import Student, User, Subject, Result
from collections import defaultdict
from ..auth.forms import (
    EditStudentForm,
    ResultForm,
    SubjectForm,
    DeleteForm,
    SelectTermSessionForm,
    ApproveForm,
)
from ..helpers import (
    get_subjects_by_entry_class,
    update_results,
    calculate_results,
    db,
    random,
    string,
)
from datetime import datetime

from datetime import datetime
# from weasyprint import HTML
from sqlalchemy.exc import SQLAlchemyError

# Configure logging
logging.basicConfig(level=logging.INFO)
logger = logging.getLogger(__name__)


@admin_bp.before_request
@login_required
def admin_before_request():
    if not current_user.is_admin:
        flash("You are not authorized to access this page.", "alert alert-danger")
        return redirect(url_for("main.index"))


@admin_bp.route("/dashboard")
def admin_dashboard():
    return render_template("admin/index.html")


@admin_bp.route("/admin/approve_students", methods=["GET", "POST"])
@login_required
def approve_students():
    if not current_user.is_admin:
        abort(403)  # Forbidden access

    approve_form = ApproveForm()
    deactivate_form = ApproveForm()
    regenerate_form = ApproveForm()

    students = Student.query.all()
    students = Student.query.all()
    students_by_class = defaultdict(list)
    for student in students:
        students_by_class[student.entry_class].append(student)

    return render_template(
        "admin/students/approve_students.html",
        students_by_class=students_by_class,
        approve_form=approve_form,
        deactivate_form=deactivate_form,
        regenerate_form=regenerate_form,
    )


@admin_bp.route("/admin/approve_student/<int:student_id>", methods=["POST"])
@login_required
def approve_student(student_id):
    if not current_user.is_admin:
        abort(403)  # Forbidden access

    form = ApproveForm()

    if form.validate_on_submit():
        student = Student.query.get_or_404(student_id)
        student.approved = True
        db.session.commit()
        flash(
            f"Student {student.first_name} {student.last_name} has been approved.",
            "alert alert-success",
        )
    else:
        flash("An error occurred. Please try again.", "alert alert-danger")
    return redirect(url_for("admins.approve_students"))


@admin_bp.route("/admin/deactivate_student/<int:student_id>", methods=["POST"])
@login_required
def deactivate_student(student_id):
    if not current_user.is_admin:
        abort(403)  # Forbidden access

    form = ApproveForm()
    if form.validate_on_submit():
        student = Student.query.get_or_404(student_id)
        student.approved = False
        db.session.commit()
        flash(
            f"Student {student.first_name} {student.last_name} has been deactivated.",
            "alert alert-success",
        )
    else:
        flash("An error occurred. Please try again.", "alert alert-danger")
    return redirect(url_for("admins.approve_students"))


@admin_bp.route("/admin/regenerate_password/<int:student_id>", methods=["POST"])
@login_required
def regenerate_password(student_id):
    if not current_user.is_admin:
        abort(403)  # Forbidden access

    form = ApproveForm()
    student = Student.query.get_or_404(student_id)
    if form.validate_on_submit() and student:

        # Generate a new temporary password
        new_temporary_password = "".join(
            random.choices(string.ascii_letters + string.digits, k=8)
        )
        # Update student's password
        student.password = new_temporary_password

        # Update user's password
        student.user.set_password(new_temporary_password)
        db.session.commit()
        flash(
            f"New password generated for {student.first_name} {student.last_name}: {new_temporary_password}",
            "alert alert-success",
        )
    else:
        flash("Student not found.", "alert alert-danger")
    return redirect(url_for("admins.approve_students"))


@admin_bp.route("/admin/students_by_class/<string:entry_class>")
@login_required
def students_by_class(entry_class):
    students = Student.query.filter_by(entry_class=entry_class).all()
    form = DeleteForm()  # Create an instance of the DeleteForm
    return render_template(
        "admin/classes/students_by_class.html",
        students=students,
        entry_class=entry_class,
        form=form,
    )


@admin_bp.route("/admin/manage_classes")
@login_required
def manage_classes():
    if not current_user.is_authenticated or not current_user.is_admin:
        return redirect(url_for("auth.login"))
    students = Student.query.all()
    return render_template("admin/classes/classes.html", students=students)


@admin_bp.route("/select_term_session/<int:student_id>", methods=["GET", "POST"])
@login_required
def select_term_session(student_id):
    student = Student.query.get_or_404(student_id)
    form = ResultForm()
    if form.validate_on_submit():
        term = form.term.data
        session = form.session.data
        return redirect(
            url_for("admins.manage_results", student_id=student.id, term=term, session=session)
        )
    return render_template("admin/results/select_term_session.html", form=form, student=student)


@admin_bp.route("/manage_results/<int:student_id>", methods=["GET", "POST"])
@login_required
def manage_results(student_id):
    if not current_user.is_authenticated or not current_user.is_admin:
        return redirect(url_for("auth.login"))

    try:
        student = Student.query.get_or_404(student_id)
        term = request.args.get("term")
        session = request.args.get("session")

        if not term or not session:
            return redirect(url_for("admins.select_term_session", student_id=student.id))

        form = ResultForm(term=term, session=session)
        subjects = get_subjects_by_entry_class(student.entry_class)

        if form.validate_on_submit():
            update_results(student, subjects, term, session, form)
            flash("Results updated successfully", "alert alert-success")
            return redirect(
                url_for(
                    "admins.manage_results", student_id=student.id, term=term, session=session
                )
            )

        results, grand_total, average, cumulative_average, results_dict = (
            calculate_results(student.id, term, session)
        )
        return render_template(
            "admin/results/manage_results.html",
            student=student,
            subjects=subjects,
            results=results,
            grand_total=grand_total,
            average=average,
            cumulative_average=cumulative_average,
            results_dict=results_dict,
            form=form,
            selected_term=term,
            selected_session=session,
        )
    except SQLAlchemyError as e:
        db.session.rollback()
        flash(f"Database error: {str(e)}", "alert alert-danger")
    except Exception as e:
        flash(f"An error occurred: {str(e)}", "alert alert-danger")
    return redirect(url_for("main.index"))


@admin_bp.route("/admin/delete_result/<int:result_id>", methods=["POST"])
@login_required
def delete_result(result_id):
    form = DeleteForm()
    if not current_user.is_authenticated or not current_user.is_admin:
        return redirect(url_for("auth.login"))

    result = Result.query.get_or_404(result_id)

    student_id = result.student_id
    term = result.term
    session = result.session

    try:
        db.session.delete(result)
        db.session.commit()
        flash("Result deleted successfully!", "alert alert-success")
    except Exception as e:
        db.session.rollback()
        flash(f"Error deleting result: {e}", "alert alert-danger")

    return redirect(
        url_for(
            "admins.manage_results",
            form=form,
            student_id=student_id,
            term=term,
            session=session,
        )
    )


@admin_bp.route("/admin/manage_students", methods=["GET", "POST"])
@login_required
def manage_students():
    if not current_user.is_authenticated or not current_user.is_admin:
        return redirect(url_for("auth.login"))
    students = Student.query.all()
    return render_template("admin/students/student_admin.html", students=students)


@admin_bp.route("/admin/edit_student/<int:student_id>", methods=["GET", "POST"])
def edit_student(student_id):
    student = Student.query.get_or_404(student_id)
    form = EditStudentForm()

    if form.validate_on_submit():
        student.username = form.username.data
        student.entry_class = form.entry_class.data
        student.first_name = form.first_name.data
        student.last_name = form.last_name.data
        student.middle_name = form.middle_name.data
        student.gender = form.gender.data
        # Update other fields as needed

        # Update the username in the User model
        user = User.query.filter_by(id=student.user_id).first()
        user.username = form.username.data

        db.session.commit()
        flash("Student updated successfully!", "alert alert-success")
        return redirect(url_for("admins.students_by_class", entry_class=student.entry_class))
    elif request.method == "GET":
        form.username.data = student.username
        form.entry_class.data = student.entry_class
        form.first_name.data = student.first_name
        form.last_name.data = student.last_name
        form.middle_name.data = student.middle_name
        form.gender.data = student.gender
        # Populate other fields as necessary

    return render_template("admin/students/edit_student.html", form=form, student=student)


@admin_bp.route("/admin/delete_student/<int:student_id>", methods=["GET", "POST"])
def delete_student(student_id):
    form = DeleteForm()
    if form.validate_on_submit():
        if not current_user.is_authenticated or not current_user.is_admin:
            return redirect(url_for("auth.login"))

        student = Student.query.get_or_404(student_id)

        try:
            # Manually delete related results
            results = Result.query.filter_by(student_id=student.id).all()
            for result in results:
                db.session.delete(result)

            # Delete the associated user
            user = User.query.get(student.user_id)
            if user:
                db.session.delete(user)

            db.session.delete(student)
            db.session.commit()
            flash(
                "Student and associated results, along with user details, deleted successfully!",
                "alert alert-success",
            )
        except Exception as e:
            db.session.rollback()
            flash(f"Error deleting student: {e}", "alert alert-danger")

    return redirect(url_for("admins.students_by_class", entry_class=student.entry_class))


@admin_bp.route("/admin/manage_subjects", methods=["GET", "POST"])
@login_required
def manage_subjects():
    if not current_user.is_authenticated or not current_user.is_admin:
        return redirect(url_for("auth.login"))

    form = SubjectForm()
    if form.validate_on_submit():
        subjects_input = form.name.data
        subject_names = [name.strip() for name in subjects_input.split(",")]

        for subject_name in subject_names:
            for section in form.section.data:
                # Check if the subject already exists for the given section
                existing_subject = Subject.query.filter_by(
                    name=subject_name, section=section
                ).first()
                if existing_subject is None:
                    subject = Subject(name=subject_name, section=section)
                    db.session.add(subject)
        db.session.commit()
        flash("Subject(s) added successfully!", "alert alert-success")
        return redirect(url_for("admins.manage_subjects"))

    subjects = Subject.query.order_by(Subject.section).all()
    subjects_by_section = {}
    for subject in subjects:
        if subject.section not in subjects_by_section:
            subjects_by_section[subject.section] = []
        subjects_by_section[subject.section].append(subject)

    delete_form = DeleteForm()
    return render_template(
        "admin/subjects/subject_admin.html",
        form=form,
        subjects_by_section=subjects_by_section,
        delete_form=delete_form,
    )


@admin_bp.route("/admin/edit_subject/<int:subject_id>", methods=["GET", "POST"])
@login_required
def edit_subject(subject_id):
    subject = Subject.query.get_or_404(subject_id)
    form = SubjectForm(obj=subject)
    if form.validate_on_submit():
        subject.name = form.name.data
        subject.section = form.section.data
        db.session.commit()

        # Update all related results with the new subject name and section
        results = Result.query.filter_by(subject_id=subject.id).all()
        for result in results:
            result.subject_name = subject.name
            result.subject_section = subject.section
        db.session.commit()

        flash("Subject updated successfully!", "alert alert-success")
        return redirect(url_for("admins.manage_subjects"))

    return render_template("admin/subjects/edit_subject.html", form=form, subject=subject)


@admin_bp.route("/admin/delete_subject/<int:subject_id>", methods=["POST"])
def delete_subject(subject_id):
    if not current_user.is_authenticated or not current_user.is_admin:
        return redirect(url_for("auth.login"))

    form = DeleteForm()  # Instantiate the DeleteForm

    if form.validate_on_submit():
        try:
            # Find the subject
            subject = Subject.query.get_or_404(subject_id)

            # Delete all scores associated with the subject
            Result.query.filter_by(subject_id=subject_id).delete()

            # Delete the subject
            db.session.delete(subject)
            db.session.commit()

            flash(
                "Subject and associated scores deleted successfully!",
                "alert alert-success",
            )
        except Exception as e:
            db.session.rollback()
            flash(f"Error deleting subject: {e}", "alert alert-danger")

    return redirect(url_for("admins.manage_subjects"))


@admin_bp.route("/broadsheet/<string:entry_class>", methods=["GET", "POST"])
@login_required
def broadsheet(entry_class):
    if not current_user.is_authenticated or not current_user.is_admin:
        return redirect(url_for("auth.login"))

    form = SelectTermSessionForm()
    students, broadsheet_data, subject_averages, student_totals = [], {}, {}, {}

    if form.validate_on_submit():
        term, session = form.term.data, form.session.data

        students = Student.query.filter_by(entry_class=entry_class).all()
        subjects = get_subjects_by_entry_class(entry_class=entry_class)

        broadsheet_data = {
            subject.id: {
                "subject": subject,
                "students": {student.id: None for student in students},
            }
            for subject in subjects
        }
        subject_averages = {
            subject.id: {"total": 0, "count": 0, "average": 0} for subject in subjects
        }
        student_totals = {
            student.id: {"grand_total": 0, "average": 0, "position": None}
            for student in students
        }

        for student in students:
            results = Result.query.filter_by(
                student_id=student.id, term=term, session=session
            ).all()
            grand_total, non_zero_subjects = 0, 0
            for result in results:
                broadsheet_data[result.subject_id]["students"][student.id] = result
                grand_total += result.total
                if result.total > 0:
                    non_zero_subjects += 1
                    subject_averages[result.subject_id]["total"] += result.total
                    subject_averages[result.subject_id]["count"] += 1
                student_totals[student.id]["position"] = result.position
            average = grand_total / non_zero_subjects if non_zero_subjects > 0 else 0
            student_totals[student.id]["grand_total"] = grand_total
            student_totals[student.id]["average"] = round(average, 1)

        # Calculate class averages for each subject
        for subject_id, values in subject_averages.items():
            values["average"] = (
                round(values["total"] / values["count"], 1)
                if values["count"] > 0
                else 0
            )

        # Sort students by their average
        sorted_students = sorted(
            student_totals.items(), key=lambda x: x[1]["average"], reverse=True
        )

    return render_template(
        "admin/results/broadsheet.html",
        entry_class=entry_class,
        form=form,
        students=students,
        broadsheet_data=broadsheet_data,
        subject_averages=subject_averages,
        student_totals=student_totals,
    )


@admin_bp.route("/download_broadsheet/<string:entry_class>")
@login_required
def download_broadsheet(entry_class):
    if not current_user.is_authenticated or not current_user.is_admin:
        return redirect(url_for("auth.login"))

    term = request.args.get("term")
    session = request.args.get("session")

    students = Student.query.filter_by(entry_class=entry_class).all()
    subjects = get_subjects_by_entry_class(entry_class=entry_class)

    broadsheet_data = []
    subject_averages = {subject.id: {"total": 0, "count": 0} for subject in subjects}

    for student in students:
        student_results = {
            "student": student,
            "results": {subject.id: None for subject in subjects},
            "grand_total": 0,
            "average": 0,
<<<<<<< HEAD
            "position": None,
=======
            "position": None
>>>>>>> 3bd15e11
        }
        results = Result.query.filter_by(
            student_id=student.id, term=term, session=session
        ).all()

        grand_total = 0
        non_zero_subjects = 0
        for result in results:
            student_results["results"][result.subject_id] = result
            grand_total += result.total
            if result.total > 0:
                non_zero_subjects += 1
                subject_averages[result.subject_id]["total"] += result.total
                subject_averages[result.subject_id]["count"] += 1
            student_results["position"] = result.position

        average = grand_total / non_zero_subjects if non_zero_subjects > 0 else 0
        student_results["grand_total"] = grand_total
        student_results["average"] = round(average, 1)
        broadsheet_data.append(student_results)

    # Calculate class averages for each subject
    for subject_id, values in subject_averages.items():
<<<<<<< HEAD
        values["average"] = (
            round(values["total"] / values["count"], 1) if values["count"] > 0 else 0
        )

    # Sort students by their average
    broadsheet_data.sort(key=lambda x: x["average"], reverse=True)

    # Create CSV file
    output = StringIO()
    writer = csv.writer(output, delimiter=",")
=======
        values["average"] = round(values["total"] / values["count"], 1) if values["count"] > 0 else 0

		 # Sort students by their average
    broadsheet_data.sort(key=lambda x: x["average"], reverse=True)

    # Create CSV file
    output = io.StringIO()
    writer = csv.writer(output, delimiter=',')

    # Add context information at the top
    writer.writerow([f"Broadsheet for {entry_class} - Term: {term}, Session: {session}"])
    writer.writerow([f"Generated on: {datetime.now().strftime('%Y-%m-%d %H:%M:%S')}"])
    writer.writerow([])  # Blank row for separation
>>>>>>> 3bd15e11

    # Add context information at the top
    writer.writerow(
        [f"Broadsheet for {entry_class} - Term: {term}, Session: {session}"]
    )
    writer.writerow([f"Generated on: {datetime.now().strftime('%Y-%m-%d %H:%M:%S')}"])
    writer.writerow([])  # Blank row for separation

    # Write headers
    headers = ["Subjects"]
    for student in students:
        headers.extend([f"{student.first_name} {student.last_name}", "", "", ""])
    headers.append("Class Average")
    writer.writerow(headers)

    sub_headers = [""]
    for _ in students:
        sub_headers.extend(["C/A", "S/T", "Exam", "Total"])
    sub_headers.append("")
    writer.writerow(sub_headers)

    # Write data
<<<<<<< HEAD
    for subject in subjects:
        row = [subject.name]
        for student_data in broadsheet_data:
=======
    for student_data in broadsheet_data:
        row = [f"{student_data['student'].first_name} {student_data['student'].last_name}"]
        for subject in subjects:
>>>>>>> 3bd15e11
            result = student_data["results"][subject.id]
            if result:
                row.extend([
                    result.class_assessment,
                    result.summative_test,
                    result.exam,
                    result.total
                ])
            else:
                row.extend(["-", "-", "-", "-"])
<<<<<<< HEAD
        row.append(subject_averages[subject.id]["average"])
        writer.writerow(row)

    # Write grand totals, averages, and positions
    grand_totals_row = ["Grand Total"]
    averages_row = ["Average"]
    positions_row = ["Position"]

    for student_data in broadsheet_data:
        grand_totals_row.extend(["", "", "", student_data["grand_total"]])
        averages_row.extend(["", "", "", student_data["average"]])
        positions_row.extend(["", "", "", student_data["position"]])

    grand_totals_row.append("")
    averages_row.append("")
    positions_row.append("")

    writer.writerow(grand_totals_row)
    writer.writerow(averages_row)
    writer.writerow(positions_row)

    output.seek(0)
    return Response(
        output.getvalue(),
        mimetype="text/csv",
        headers={
            "Content-Disposition": f"attachment;filename=broadsheet_{entry_class}_{term}_{session}.csv"
        },
    )
=======
        row.extend([
            student_data["grand_total"],
            student_data["average"],
            student_data["position"]
        ])
        writer.writerow(row)

    # Write class averages
    average_row = ["Class Average"]
    for subject in subjects:
        average_row.extend(["", "", "", subject_averages[subject.id]["average"]])
    average_row.extend(["", "", ""])
    writer.writerow(average_row)

    output.seek(0)
    return Response(output, mimetype="text/csv", headers={"Content-Disposition": f"attachment;filename=broadsheet_{entry_class}_{term}_{session}.csv"})
>>>>>>> 3bd15e11
<|MERGE_RESOLUTION|>--- conflicted
+++ resolved
@@ -528,11 +528,7 @@
             "results": {subject.id: None for subject in subjects},
             "grand_total": 0,
             "average": 0,
-<<<<<<< HEAD
             "position": None,
-=======
-            "position": None
->>>>>>> 3bd15e11
         }
         results = Result.query.filter_by(
             student_id=student.id, term=term, session=session
@@ -556,7 +552,6 @@
 
     # Calculate class averages for each subject
     for subject_id, values in subject_averages.items():
-<<<<<<< HEAD
         values["average"] = (
             round(values["total"] / values["count"], 1) if values["count"] > 0 else 0
         )
@@ -567,21 +562,6 @@
     # Create CSV file
     output = StringIO()
     writer = csv.writer(output, delimiter=",")
-=======
-        values["average"] = round(values["total"] / values["count"], 1) if values["count"] > 0 else 0
-
-		 # Sort students by their average
-    broadsheet_data.sort(key=lambda x: x["average"], reverse=True)
-
-    # Create CSV file
-    output = io.StringIO()
-    writer = csv.writer(output, delimiter=',')
-
-    # Add context information at the top
-    writer.writerow([f"Broadsheet for {entry_class} - Term: {term}, Session: {session}"])
-    writer.writerow([f"Generated on: {datetime.now().strftime('%Y-%m-%d %H:%M:%S')}"])
-    writer.writerow([])  # Blank row for separation
->>>>>>> 3bd15e11
 
     # Add context information at the top
     writer.writerow(
@@ -604,26 +584,21 @@
     writer.writerow(sub_headers)
 
     # Write data
-<<<<<<< HEAD
     for subject in subjects:
         row = [subject.name]
         for student_data in broadsheet_data:
-=======
-    for student_data in broadsheet_data:
-        row = [f"{student_data['student'].first_name} {student_data['student'].last_name}"]
-        for subject in subjects:
->>>>>>> 3bd15e11
             result = student_data["results"][subject.id]
             if result:
-                row.extend([
-                    result.class_assessment,
-                    result.summative_test,
-                    result.exam,
-                    result.total
-                ])
+                row.extend(
+                    [
+                        result.class_assessment,
+                        result.summative_test,
+                        result.exam,
+                        result.total,
+                    ]
+                )
             else:
                 row.extend(["-", "-", "-", "-"])
-<<<<<<< HEAD
         row.append(subject_averages[subject.id]["average"])
         writer.writerow(row)
 
@@ -652,22 +627,4 @@
         headers={
             "Content-Disposition": f"attachment;filename=broadsheet_{entry_class}_{term}_{session}.csv"
         },
-    )
-=======
-        row.extend([
-            student_data["grand_total"],
-            student_data["average"],
-            student_data["position"]
-        ])
-        writer.writerow(row)
-
-    # Write class averages
-    average_row = ["Class Average"]
-    for subject in subjects:
-        average_row.extend(["", "", "", subject_averages[subject.id]["average"]])
-    average_row.extend(["", "", ""])
-    writer.writerow(average_row)
-
-    output.seek(0)
-    return Response(output, mimetype="text/csv", headers={"Content-Disposition": f"attachment;filename=broadsheet_{entry_class}_{term}_{session}.csv"})
->>>>>>> 3bd15e11
+    )