<<<<<<< HEAD
from flask import Flask
from flask_sqlalchemy import SQLAlchemy
from flask_wtf.csrf import CSRFProtect
from flask_migrate import Migrate
from flask_admin import Admin
from .auth import login_manager
from config import Config

app = Flask(__name__)
app.config.from_object(Config)

db = SQLAlchemy(app)
migrate = Migrate(app, db)

# Initialize Flask-WTF's CSRFProtect
csrf = CSRFProtect(app)

# Initialize Flask-Login's LoginManager
login_manager.init_app(app)
login_manager.login_view = "login"

# Import the custom admin index view and model view classes
from application.admin_views import (
    MyAdminIndexView,
    ResultAdmin,
    StudentAdmin,
    SubjectAdmin,
)
from application.models import Student, Result, Subject

# Initialize Flask-Admin with the custom index view
admin = Admin(app, index_view=MyAdminIndexView(), template_mode="bootstrap4")

# Register the Student model view with the admin
admin.add_view(StudentAdmin(Student, db.session))

# Register the Score model view with the admin
admin.add_view(ResultAdmin(Result, db.session))

# Register the Subject model view with the admin
admin.add_view(SubjectAdmin(Subject, db.session))

# Import routes after initializing app and extensions
from application import routes
=======
from flask import Flask
from flask_sqlalchemy import SQLAlchemy
from flask_wtf.csrf import CSRFProtect
from flask_migrate import Migrate
from flask_admin import Admin
from config import config_by_name, os
from .authentication import login_manager

# Initialize the app
app = Flask(__name__)

# Load configuration based on the environment
env = os.getenv("FLASK_ENV", "default")
app.config.from_object(config_by_name[env])

# Initialize extensions
db = SQLAlchemy(app)
migrate = Migrate(app, db)
csrf = CSRFProtect(app)

# Import blueprints
from application.auth import auth_bp
from application.admin import admin_bp
from application.main import main_bp
from application.student import student_bp

# Initialize login manager
login_manager.init_app(app)
login_manager.login_view = "auth.login"

# Register blueprints
app.register_blueprint(auth_bp)
app.register_blueprint(admin_bp, url_prefix="/admin")
app.register_blueprint(main_bp)
app.register_blueprint(student_bp)

# Import models and admin views after initializing extensions
from application.models import Student, Result, Subject, User
from application.admin.admin_views import (
    MyAdminIndexView,
    ResultAdmin,
    StudentAdmin,
    SubjectAdmin,
)

# Initialize Flask-Admin with the custom index view
admin = Admin(app, index_view=MyAdminIndexView(), template_mode="bootstrap4")

# Register the Student model view with the admin
admin.add_view(StudentAdmin(Student, db.session))

# Register the Score model view with the admin
admin.add_view(ResultAdmin(Result, db.session))

# Register the Subject model view with the admin
admin.add_view(SubjectAdmin(Subject, db.session))
>>>>>>> 39f95472
<|MERGE_RESOLUTION|>--- conflicted
+++ resolved
@@ -1,49 +1,3 @@
-<<<<<<< HEAD
-from flask import Flask
-from flask_sqlalchemy import SQLAlchemy
-from flask_wtf.csrf import CSRFProtect
-from flask_migrate import Migrate
-from flask_admin import Admin
-from .auth import login_manager
-from config import Config
-
-app = Flask(__name__)
-app.config.from_object(Config)
-
-db = SQLAlchemy(app)
-migrate = Migrate(app, db)
-
-# Initialize Flask-WTF's CSRFProtect
-csrf = CSRFProtect(app)
-
-# Initialize Flask-Login's LoginManager
-login_manager.init_app(app)
-login_manager.login_view = "login"
-
-# Import the custom admin index view and model view classes
-from application.admin_views import (
-    MyAdminIndexView,
-    ResultAdmin,
-    StudentAdmin,
-    SubjectAdmin,
-)
-from application.models import Student, Result, Subject
-
-# Initialize Flask-Admin with the custom index view
-admin = Admin(app, index_view=MyAdminIndexView(), template_mode="bootstrap4")
-
-# Register the Student model view with the admin
-admin.add_view(StudentAdmin(Student, db.session))
-
-# Register the Score model view with the admin
-admin.add_view(ResultAdmin(Result, db.session))
-
-# Register the Subject model view with the admin
-admin.add_view(SubjectAdmin(Subject, db.session))
-
-# Import routes after initializing app and extensions
-from application import routes
-=======
 from flask import Flask
 from flask_sqlalchemy import SQLAlchemy
 from flask_wtf.csrf import CSRFProtect
@@ -81,7 +35,7 @@
 app.register_blueprint(student_bp)
 
 # Import models and admin views after initializing extensions
-from application.models import Student, Result, Subject, User
+from application.models import Student, Result, Subject
 from application.admin.admin_views import (
     MyAdminIndexView,
     ResultAdmin,
@@ -99,5 +53,4 @@
 admin.add_view(ResultAdmin(Result, db.session))
 
 # Register the Subject model view with the admin
-admin.add_view(SubjectAdmin(Subject, db.session))
->>>>>>> 39f95472
+admin.add_view(SubjectAdmin(Subject, db.session))