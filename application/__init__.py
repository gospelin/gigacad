--- conflicted
+++ resolved
@@ -2,62 +2,11 @@
 from flask_sqlalchemy import SQLAlchemy
 from flask_wtf.csrf import CSRFProtect
 from flask_migrate import Migrate
-from flask_admin import Admin
 from config import config_by_name, os
 from .authentication import login_manager
 import logging
 from logging.handlers import RotatingFileHandler
 
-<<<<<<< HEAD
-# Initialize the app
-app = Flask(__name__)
-
-# Load configuration based on the environment
-env = os.getenv("FLASK_ENV", "default")
-app.config.from_object(config_by_name[env])
-
-# Initialize extensions
-db = SQLAlchemy(app)
-migrate = Migrate(app, db)
-csrf = CSRFProtect(app)
-
-# Import blueprints
-from application.auth import auth_bp
-from application.admin import admin_bp
-from application.main import main_bp
-from application.student import student_bp
-
-# Initialize login manager
-login_manager.init_app(app)
-login_manager.login_view = "auth.login"
-
-# Register blueprints
-app.register_blueprint(auth_bp)
-app.register_blueprint(admin_bp, url_prefix="/admin")
-app.register_blueprint(main_bp)
-app.register_blueprint(student_bp)
-
-# Import models and admin views after initializing extensions
-from application.models import Student, Result, Subject
-from application.admin.admin_views import (
-    MyAdminIndexView,
-    ResultAdmin,
-    StudentAdmin,
-    SubjectAdmin,
-)
-
-# Initialize Flask-Admin with the custom index view
-admin = Admin(app, index_view=MyAdminIndexView(), template_mode="bootstrap4")
-
-# Register the Student model view with the admin
-admin.add_view(StudentAdmin(Student, db.session))
-
-# Register the Score model view with the admin
-admin.add_view(ResultAdmin(Result, db.session))
-
-# Register the Subject model view with the admin
-admin.add_view(SubjectAdmin(Subject, db.session))
-=======
 # Initialize the extensions
 db = SQLAlchemy()
 migrate = Migrate()
@@ -91,7 +40,7 @@
     app.register_blueprint(admin_bp, url_prefix="/admin")
     app.register_blueprint(main_bp)
     app.register_blueprint(student_bp)
-    
+
     # app.register_blueprint(auth_bp, subdomain="portal")
     # app.register_blueprint(admin_bp, url_prefix="/admin", subdomain="portal")
     # app.register_blueprint(main_bp)
@@ -124,5 +73,4 @@
 
     # Add the handler to the app's logger
     app.logger.addHandler(file_handler)
-    app.logger.setLevel(logging.INFO)
->>>>>>> 7c69e37d
+    app.logger.setLevel(logging.INFO)