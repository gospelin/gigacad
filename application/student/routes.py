from . import student_bp
import logging, os
from flask import (
    render_template,
    redirect,
    url_for,
    flash,
    request,
current_app,
    make_response,
)
from flask_login import login_required, current_user
from ..models import Student, Result
from ..auth.forms import ResultForm
from ..helpers import (
    get_last_term,
    calculate_average,
    calculate_cumulative_average,
)

#from weasyprint import HTML


# Configure logging
logging.basicConfig(level=logging.INFO)
logger = logging.getLogger(__name__)


@student_bp.route("/student_portal")
@login_required
def student_portal():
    try:
        if current_user.is_admin:
            return redirect(url_for("admins.admin_dashboard"))

        student = Student.query.filter_by(user_id=current_user.id).first()

        if not student:
            flash("Student not found", "alert alert-danger")
            logger.warning(f"Student not found for user_id: {current_user.id}")
            return redirect(url_for("auth.login"))

        logger.info(f"Accessing student portal for student_id: {student.id}")
        return render_template(
            "student/student_portal.html", student_id=student.id, student=student
        )

    except Exception as e:
        logger.error(f"Error accessing student portal: {str(e)}")
        flash("An error occurred. Please try again later.", "alert alert-danger")
        return redirect(url_for("auth.login"))


@student_bp.route("/student/<int:student_id>/profile")
@login_required
def student_profile(student_id):
    # Fetch the student details from the database
    student = Student.query.get_or_404(student_id)

    # Ensure the logged-in user is authorized to view this profile
    if current_user.id != student.user_id and not current_user.is_admin:
        flash("You are not authorized to view this profile.", "alert alert-danger")
        return redirect(url_for("main.index"))

    return render_template("student/student_profile.html", student=student)


@student_bp.route("/select_results/<int:student_id>", methods=["GET", "POST"])
@login_required
def select_results(student_id):
    student = Student.query.get_or_404(student_id)
    form = ResultForm()
    if form.validate_on_submit():
        term = form.term.data
        session = form.session.data
        return redirect(
            url_for(
                "students.view_results",
                student_id=student.id,
                term=term,
                session=session,
            )
        )
    return render_template("student/select_results.html", student=student, form=form)


@student_bp.route("/view_results/<int:student_id>", methods=["GET", "POST"])
@login_required
def view_results(student_id):
    try:
        student = Student.query.get_or_404(student_id)

        # Ensure the current user is authorized to view the student's results
        if current_user.id != student.user_id and not current_user.is_admin:
            flash("You are not authorized to view this profile.", "alert alert-danger")
            logger.warning(
                f"Unauthorized access attempt by user_id: {current_user.id} for student_id: {student_id}"
            )
            return redirect(url_for("main.index"))

        term = request.args.get("term")
        session = request.args.get("session")

        if not term or not session:
            return redirect(
                url_for("students.select_term_session", student_id=student.id)
            )

        results = Result.query.filter_by(
            student_id=student.id, term=term, session=session
        ).all()
        if not results:
            flash("No results found for this term or session", "alert alert-info")
            logger.info(
                f"No results found for student_id: {student_id}, term: {term}, session: {session}"
            )
            return redirect(url_for("students.select_results", student_id=student.id))

        grand_total = {
            "class_assessment": sum(result.class_assessment for result in results),
            "summative_test": sum(result.summative_test for result in results),
            "exam": sum(result.exam for result in results),
            "total": sum(result.total for result in results),
        }

        average = grand_total["total"] / len(results) if results else 0
        average = round(average, 1)

        last_term = get_last_term(term)
        last_term_results = Result.query.filter_by(
            student_id=student.id, term=last_term, session=session
        ).all()
        last_term_average = (
            calculate_average(last_term_results) if last_term_results else 0
        )
        last_term_average = round(last_term_average, 1)

        # Add last_term_average to each result in results for cumulative calculation
        for res in results:
            res.last_term_average = last_term_average

        cumulative_average = calculate_cumulative_average(results, average)
        cumulative_average = round(cumulative_average, 1)

        next_term_begins = results[0].next_term_begins if results else None
        position = results[0].position if results else None

        logger.info(
            f"Results viewed for student_id: {student_id}, term: {term}, session: {session}"
        )
        return render_template(
            "student/view_results.html",
            title=f"{student.first_name}_{student.last_name}_{term}_{session}_Result",
            student=student,
            results=results,
            term=term,
            session=session,
            grand_total=grand_total,
            average=average,
            cumulative_average=cumulative_average,
            school_name="Aunty Anne's Int'l School",
            next_term_begins=next_term_begins,
            last_term_average=last_term_average,
            position=position,
        )

    except Exception as e:
        logger.error(f"Error viewing results for student_id: {student_id} - {str(e)}")
        flash("An error occurred. Please try again later.", "alert alert-danger")
        return redirect(url_for("students.select_results", student_id=student_id))


<<<<<<< HEAD
#@student_bp.route("/download_results_pdf/<int:student_id>")
#@login_required
#def download_results_pdf(student_id):
#    try:
#        student = Student.query.get_or_404(student_id)

#        # Ensure the current user is authorized to download the student's results PDF
#        if current_user.id != student.user_id and not current_user.is_admin:
#            flash("You are not authorized to view this profile.", "alert alert-danger")
#            logger.warning(
#                f"Unauthorized access attempt by user_id: {current_user.id} for student_id: {student_id}"
#            )
#            return redirect(url_for("main.index"))

#        term = request.args.get("term")
#        session = request.args.get("session")

#        if not term or not session:
#            flash("Term and session must be specified.", "alert alert-info")
#            return redirect(
#                url_for("students.select_term_session", student_id=student.id)
#            )

#        results = Result.query.filter_by(
#            student_id=student.id, term=term, session=session
#        ).all()
#        if not results:
#            flash("No results found for this term or session", "alert alert-info")
#            logger.info(
#                f"No results found for student_id: {student_id}, term: {term}, session: {session}"
#            )
#            return redirect(url_for("students.select_results", student_id=student.id))

#        grand_total = {
#            "class_assessment": sum(result.class_assessment for result in results),
#            "summative_test": sum(result.summative_test for result in results),
#            "exam": sum(result.exam for result in results),
#            "total": sum(result.total for result in results),
#        }

#        average = grand_total["total"] / len(results) if results else 0
#        average = round(average, 1)

#        last_term = get_last_term(term)
#        last_term_results = Result.query.filter_by(
#            student_id=student.id, term=last_term, session=session
#        ).all()
#        last_term_average = (
#            calculate_average(last_term_results) if last_term_results else 0
#        )

#        for res in results:
#            res.last_term_average = last_term_average

#        cumulative_average = calculate_cumulative_average(results, average)

#        next_term_begins = results[0].next_term_begins if results else None
#        position = results[0].position if results else None

#        # Get the absolute path to the static directory
#        static_path = os.path.join(
#            student_bp.root_path, "static", "images", "MY_SCHOOL_LOGO.png"
#        )
#        static_url = f"file://{static_path}"

#        rendered = render_template(
#            "student/pdf_results.html",
#            title=f"{student.first_name}_{student.last_name}_{term}_{session}_Result",
#            student=student,
#            results=results,
#            term=term,
#            session=session,
#            grand_total=grand_total,
#            school_name="Aunty Anne's Int'l School",
#            average=average,
#            cumulative_average=cumulative_average,
#            next_term_begins=next_term_begins,
#            last_term_average=last_term_average,
#            position=position,
#            static_url=static_url,
#        )

#        pdf = HTML(string=rendered).write_pdf()

#        response = make_response(pdf)
#        response.headers["Content-Type"] = "application/pdf"
#        response.headers["Content-Disposition"] = (
#            f"inline; filename={student.first_name}_{student.last_name}_{term}_{session}_Result.pdf"
#        )

#        logger.info(
#            f"PDF results downloaded for student_id: {student_id}, term: {term}, session: {session}"
#        )
#        return response

#    except Exception as e:
#        logger.error(
#            f"Error downloading PDF results for student_id: {student_id} - {str(e)}"
#        )
#        flash(
#            "An error occurred while generating the PDF. Please try again later.",
#            "alert alert-danger",
#        )
#        return redirect(url_for("students.select_results"))
=======
@student_bp.route("/download_results_pdf/<int:student_id>")
@login_required
def download_results_pdf(student_id):
    try:
        student = Student.query.get_or_404(student_id)

        # Ensure the current user is authorized to download the student's results PDF
        if current_user.id != student.user_id and not current_user.is_admin:
            flash("You are not authorized to view this profile.", "alert alert-danger")
            logger.warning(
                f"Unauthorized access attempt by user_id: {current_user.id} for student_id: {student_id}"
            )
            return redirect(url_for("main.index"))

        term = request.args.get("term")
        session = request.args.get("session")

        if not term or not session:
            flash("Term and session must be specified.", "alert alert-info")
            return redirect(
                url_for("students.select_term_session", student_id=student.id)
            )

        results = Result.query.filter_by(
            student_id=student.id, term=term, session=session
        ).all()
        if not results:
            flash("No results found for this term or session", "alert alert-info")
            logger.info(
                f"No results found for student_id: {student_id}, term: {term}, session: {session}"
            )
            return redirect(url_for("students.select_results", student_id=student.id))

        grand_total = {
            "class_assessment": sum(result.class_assessment for result in results),
            "summative_test": sum(result.summative_test for result in results),
            "exam": sum(result.exam for result in results),
            "total": sum(result.total for result in results),
        }

        average = grand_total["total"] / len(results) if results else 0
        average = round(average, 1)

        last_term = get_last_term(term)
        last_term_results = Result.query.filter_by(
            student_id=student.id, term=last_term, session=session
        ).all()
        last_term_average = (
            calculate_average(last_term_results) if last_term_results else 0
        )

        for res in results:
            res.last_term_average = last_term_average

        cumulative_average = calculate_cumulative_average(results, average)

        next_term_begins = results[0].next_term_begins if results else None
        position = results[0].position if results else None

        # Get the absolute path to the static directory
        static_path = os.path.join(
            student_bp.root_path, "static", "images", "MY_SCHOOL_LOGO.png"
        )
        static_url = f"file://{static_path}"

        rendered = render_template(
            "student/pdf_results.html",
            title=f"{student.first_name}_{student.last_name}_{term}_{session}_Result",
            student=student,
            results=results,
            term=term,
            session=session,
            grand_total=grand_total,
            school_name="Aunty Anne's Int'l School",
            average=average,
            cumulative_average=cumulative_average,
            next_term_begins=next_term_begins,
            last_term_average=last_term_average,
            position=position,
            static_url=static_url,
        )

        pdf = HTML(string=rendered).write_pdf()

        response = make_response(pdf)
        response.headers["Content-Type"] = "application/pdf"
        response.headers["Content-Disposition"] = (
            f"inline; filename={student.first_name}_{student.last_name}_{term}_{session}_Result.pdf"
        )

        logger.info(
            f"PDF results downloaded for student_id: {student_id}, term: {term}, session: {session}"
        )
        return response

    except Exception as e:
        logger.error(
            f"Error downloading PDF results for student_id: {student_id} - {str(e)}"
        )
        flash(
            "An error occurred while generating the PDF. Please try again later.",
            "alert alert-danger",
        )
        return redirect(url_for("students.select_results", student_id=student_id))
>>>>>>> 0bb625bd
<|MERGE_RESOLUTION|>--- conflicted
+++ resolved
@@ -6,14 +6,15 @@
     url_for,
     flash,
     request,
-current_app,
-    make_response,
+    current_app,
+    #make_response,
 )
 from flask_login import login_required, current_user
 from ..models import Student, Result
 from ..auth.forms import ResultForm
 from ..helpers import (
     get_last_term,
+    datetime,
     calculate_average,
     calculate_cumulative_average,
 )
@@ -144,6 +145,14 @@
 
         next_term_begins = results[0].next_term_begins if results else None
         position = results[0].position if results else None
+
+        date_issued = results[0].date_issued
+        if date_issued and isinstance(date_issued, datetime):
+            date_issued = date_issued.strftime("%dth %B, %Y")
+        else:
+            date_issued = "N/A"
+
+        date_printed = datetime.now().strftime("%dth %B, %Y")
 
         logger.info(
             f"Results viewed for student_id: {student_id}, term: {term}, session: {session}"
@@ -161,16 +170,17 @@
             school_name="Aunty Anne's Int'l School",
             next_term_begins=next_term_begins,
             last_term_average=last_term_average,
+            date_issued=date_issued,
+            date_printed=date_printed,
             position=position,
         )
 
     except Exception as e:
         logger.error(f"Error viewing results for student_id: {student_id} - {str(e)}")
         flash("An error occurred. Please try again later.", "alert alert-danger")
-        return redirect(url_for("students.select_results", student_id=student_id))
-
-
-<<<<<<< HEAD
+        return redirect(url_for("students.select_results", student_id=student.id))
+
+
 #@student_bp.route("/download_results_pdf/<int:student_id>")
 #@login_required
 #def download_results_pdf(student_id):
@@ -232,9 +242,17 @@
 
 #        # Get the absolute path to the static directory
 #        static_path = os.path.join(
-#            student_bp.root_path, "static", "images", "MY_SCHOOL_LOGO.png"
+#            current_app.root_path, "static", "images", "MY_SCHOOL_LOGO.png"
 #        )
 #        static_url = f"file://{static_path}"
+
+#        date_issued = results[0].date_issued
+#        if date_issued and isinstance(date_issued, datetime):
+#            date_issued = date_issued.strftime("%dth %B, %Y")
+#        else:
+#            date_issued = "N/A"
+
+#        date_printed = datetime.now().strftime("%dth %B, %Y")
 
 #        rendered = render_template(
 #            "student/pdf_results.html",
@@ -250,6 +268,8 @@
 #            next_term_begins=next_term_begins,
 #            last_term_average=last_term_average,
 #            position=position,
+#            date_issued=date_issued,
+#            date_printed=date_printed,
 #            static_url=static_url,
 #        )
 
@@ -274,110 +294,4 @@
 #            "An error occurred while generating the PDF. Please try again later.",
 #            "alert alert-danger",
 #        )
-#        return redirect(url_for("students.select_results"))
-=======
-@student_bp.route("/download_results_pdf/<int:student_id>")
-@login_required
-def download_results_pdf(student_id):
-    try:
-        student = Student.query.get_or_404(student_id)
-
-        # Ensure the current user is authorized to download the student's results PDF
-        if current_user.id != student.user_id and not current_user.is_admin:
-            flash("You are not authorized to view this profile.", "alert alert-danger")
-            logger.warning(
-                f"Unauthorized access attempt by user_id: {current_user.id} for student_id: {student_id}"
-            )
-            return redirect(url_for("main.index"))
-
-        term = request.args.get("term")
-        session = request.args.get("session")
-
-        if not term or not session:
-            flash("Term and session must be specified.", "alert alert-info")
-            return redirect(
-                url_for("students.select_term_session", student_id=student.id)
-            )
-
-        results = Result.query.filter_by(
-            student_id=student.id, term=term, session=session
-        ).all()
-        if not results:
-            flash("No results found for this term or session", "alert alert-info")
-            logger.info(
-                f"No results found for student_id: {student_id}, term: {term}, session: {session}"
-            )
-            return redirect(url_for("students.select_results", student_id=student.id))
-
-        grand_total = {
-            "class_assessment": sum(result.class_assessment for result in results),
-            "summative_test": sum(result.summative_test for result in results),
-            "exam": sum(result.exam for result in results),
-            "total": sum(result.total for result in results),
-        }
-
-        average = grand_total["total"] / len(results) if results else 0
-        average = round(average, 1)
-
-        last_term = get_last_term(term)
-        last_term_results = Result.query.filter_by(
-            student_id=student.id, term=last_term, session=session
-        ).all()
-        last_term_average = (
-            calculate_average(last_term_results) if last_term_results else 0
-        )
-
-        for res in results:
-            res.last_term_average = last_term_average
-
-        cumulative_average = calculate_cumulative_average(results, average)
-
-        next_term_begins = results[0].next_term_begins if results else None
-        position = results[0].position if results else None
-
-        # Get the absolute path to the static directory
-        static_path = os.path.join(
-            student_bp.root_path, "static", "images", "MY_SCHOOL_LOGO.png"
-        )
-        static_url = f"file://{static_path}"
-
-        rendered = render_template(
-            "student/pdf_results.html",
-            title=f"{student.first_name}_{student.last_name}_{term}_{session}_Result",
-            student=student,
-            results=results,
-            term=term,
-            session=session,
-            grand_total=grand_total,
-            school_name="Aunty Anne's Int'l School",
-            average=average,
-            cumulative_average=cumulative_average,
-            next_term_begins=next_term_begins,
-            last_term_average=last_term_average,
-            position=position,
-            static_url=static_url,
-        )
-
-        pdf = HTML(string=rendered).write_pdf()
-
-        response = make_response(pdf)
-        response.headers["Content-Type"] = "application/pdf"
-        response.headers["Content-Disposition"] = (
-            f"inline; filename={student.first_name}_{student.last_name}_{term}_{session}_Result.pdf"
-        )
-
-        logger.info(
-            f"PDF results downloaded for student_id: {student_id}, term: {term}, session: {session}"
-        )
-        return response
-
-    except Exception as e:
-        logger.error(
-            f"Error downloading PDF results for student_id: {student_id} - {str(e)}"
-        )
-        flash(
-            "An error occurred while generating the PDF. Please try again later.",
-            "alert alert-danger",
-        )
-        return redirect(url_for("students.select_results", student_id=student_id))
->>>>>>> 0bb625bd
+#        return redirect(url_for("students.select_results", student_id=student.id))