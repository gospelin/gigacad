from . import student_bp
import os
from flask import (
    render_template,
    redirect,
    url_for,
    flash,
    request,
    jsonify,
    current_app as app,
    make_response,
)
from flask_login import login_required, current_user
from ..models import Student, Result, Session, StudentClassHistory
from ..auth.forms import ResultForm
from ..helpers import (
    get_last_term,
    datetime,
    calculate_average,
    calculate_cumulative_average,
)

from weasyprint import HTML


@student_bp.route("/student_portal")
@login_required
def student_portal():
    try:
        if current_user.is_admin:
            return redirect(url_for("admins.admin_dashboard"))

        student = Student.query.filter_by(user_id=current_user.id).first()

        if not student:
            flash("Student not found", "alert alert-danger")
            app.logger.warning(f"Student not found for user_id: {current_user.id}")
            return redirect(url_for("auth.login"))

        app.logger.info(
            f"Accessing student portal for student_id: {student.id}, {student.first_name = } {student.last_name = }"
        )
        return render_template(
            "student/student_portal.html", student_id=student.id, student=student,
            logo_url="auntyannesschools.com.ng/AAIS/application/static/images/MY_SCHOOL_LOGO.png",
        )

    except Exception as e:
        app.logger.error(f"Error accessing student portal: {str(e)}")
        flash("An error occurred. Please try again later.", "alert alert-danger")
        return redirect(url_for("auth.login"))


@student_bp.route("/student/<int:student_id>/profile", subdomain="portal")
@login_required
def student_profile(student_id):
    # Fetch the student details from the database
    student = Student.query.get_or_404(student_id)

    # Ensure the logged-in user is authorized to view this profile
    if current_user.id != student.user_id and not current_user.is_admin:
        flash("You are not authorized to view this profile.", "alert alert-danger")
        return redirect(url_for("main.index"))

    return render_template("student/student_profile.html", student=student)



@student_bp.route("/select_results/<int:student_id>", methods=["GET", "POST"])
@login_required
def select_results(student_id):
    student = Student.query.get_or_404(student_id)
    form = ResultForm()

    # Fetch available sessions from the database
    sessions = Session.query.all()
    form.session.choices = [(s.year, s.year) for s in sessions]

    if form.validate_on_submit():
        term = form.term.data
        session = form.session.data
        return redirect(
            url_for(
                "students.view_results",
                student_id=student.id,
                term=term,
                session=session,
            )
        )
    return render_template("student/select_results.html", student=student, form=form)


# @student_bp.route("/view_results/<int:student_id>", methods=["GET", "POST"])
# @login_required
# def view_results(student_id):
#     try:
#         student = Student.query.get_or_404(student_id)

#         # Ensure the current user is authorized to view the student's results
#         if current_user.id != student.user_id and not current_user.is_admin:
#             flash("You are not authorized to view this profile.", "alert alert-danger")
#             logger.warning(
#                 f"Unauthorized access attempt by user_id: {current_user.id} for student_id: {student_id}"
#             )
#             return redirect(url_for("main.index"))

#         term = request.args.get("term")
#         session = request.args.get("session")

#         if not term or not session:
#             return redirect(url_for("students.select_term_session", student_id=student.id))

#         results = Result.query.filter_by(
#             student_id=student.id, term=term, session=session
#         ).all()
#         if not results:
#             flash("No results found for this term or session", "alert alert-info")
#             logger.info(
#                 f"No results found for student_id: {student_id}, term: {term}, session: {session}"
#             )
#             return redirect(url_for("students.select_results", student_id=student.id))

#         grand_total = {
#             "class_assessment": sum(result.class_assessment for result in results),
#             "summative_test": sum(result.summative_test for result in results),
#             "exam": sum(result.exam for result in results),
#             "total": sum(result.total for result in results),
#         }

#         average = grand_total["total"] / len(results) if results else 0
#         average = round(average, 1)

#         last_term = get_last_term(term)
#         last_term_results = Result.query.filter_by(
#             student_id=student.id, term=last_term, session=session
#         ).all()
#         last_term_average = (
#             calculate_average(last_term_results) if last_term_results else 0
#         )
#         last_term_average = round(last_term_average, 1)

#         # Add last_term_average to each result in results for cumulative calculation
#         for res in results:
#             res.last_term_average = last_term_average

#         cumulative_average = calculate_cumulative_average(results, average)
#         cumulative_average = round(cumulative_average, 1)

#         next_term_begins = results[0].next_term_begins if results else None
#         position = results[0].position if results else None
#         date_issued = results[0].date_issued if results else None

#         date_printed = datetime.now().strftime('%dth %B, %Y')

#         logger.info(
#             f"Results viewed for student_id: {student_id}, term: {term}, session: {session}"
#         )
#         return render_template(
#             "student/view_results.html",
#             title=f"{student.first_name}_{student.last_name}_{term}_{session}_Result",
#             student=student,
#             results=results,
#             term=term,
#             session=session,
#             grand_total=grand_total,
#             average=average,
#             cumulative_average=cumulative_average,
#             school_name="Aunty Anne's Int'l School",
#             next_term_begins=next_term_begins,
#             last_term_average=last_term_average,
#             date_issued=date_issued,
#             date_printed=date_printed,
#             position=position
#         )

#     except Exception as e:
#         logger.error(f"Error viewing results for student_id: {student_id} - {str(e)}")
#         flash("An error occurred. Please try again later.", "alert alert-danger")
#         return redirect(url_for("students.select_results", student_id=student.id))


@student_bp.route("/view_results/<int:student_id>", methods=["GET", "POST"])
@login_required
def view_results(student_id):
    try:
        student = Student.query.get_or_404(student_id)

        # Ensure the current user is authorized to view the student's results
        if current_user.id != student.user_id and not current_user.is_admin:
            flash("You are not authorized to view this profile.", "alert alert-danger")
            app.logger.warning(
                f"Unauthorized access attempt by user_id: {current_user.id} for student_id: {student_id}"
            )
            return redirect(url_for("main.index"))

        term = request.args.get("term")
        session_year = request.args.get("session")

        if not term or not session_year:
            return redirect(
                url_for("students.select_term_session", student_id=student.id)
            )

        # Fetch session and student class history in a single query
<<<<<<< HEAD
        session = Session.query.filter_by(year=session_year).first_or_404()
=======
>>>>>>> 14ca9b15
        student_class = StudentClassHistory.get_class_by_session(
            student_id=student.id, session_year_str=session.year
        )

        if not student_class:
<<<<<<< HEAD
            app.logger.error(f"No class history for {student.id} in {session.year}")
=======
            app.logger.error(f"{student.first_name} {student.last_name} is not in any class as at {session}")
            flash(f"{student.first_name} {student.last_name} is not in any class as at {session}")
            return redirect(url_for("students.select_results", student_id=student.id))
>>>>>>> 14ca9b15

        results = Result.query.filter_by(
            student_id=student.id, term=term, session=session_year
        ).all()

        if not results:
            flash("No results found for this term or session")
            app.logger.info(
                f"No results found for student_id: {student_id}, term: {term}, session: {session_year}"
            )
            return redirect(url_for("students.select_results", student_id=student.id))

        # Calculate grand total and average based on non-zero totals
        grand_total = {
            "class_assessment": sum(result.class_assessment or 0 for result in results),
            "summative_test": sum(result.summative_test or 0 for result in results),
            "exam": sum(result.exam or 0 for result in results),
            "total": sum(result.total or 0 for result in results),
        }

        average = round(calculate_average(results), 1)
        app.logger.info(f"Grand total: {grand_total}, Average: {average}")

        # Fetch and calculate last term's average
        last_term = get_last_term(term)
        last_term_results = Result.query.filter_by(
            student_id=student_id, term=last_term, session=session_year
        ).all()

        last_term_average = (
            round(calculate_average(last_term_results), 1) if last_term_results else 0
        )
        app.logger.info(f"Last term average: {last_term_average}")

        # Update current results with the last term average
        for res in results:
            res.last_term_average = last_term_average

        # Fetch all results for the academic year (cumulative calculation)
        yearly_results = Result.query.filter_by(
            student_id=student_id, session=session_year
        ).all()

        app.logger.info(
            f"Fetched {len(yearly_results)} results for the entire academic year"
        )

        # Calculate cumulative average across the academic year
        cumulative_average = round(calculate_cumulative_average(yearly_results), 1)
        app.logger.info(f"Cumulative average: {cumulative_average}")

        next_term_begins = results[0].next_term_begins if results else None
        position = results[0].position if results else None
        date_issued = results[0].date_issued if results else None

        date_printed = datetime.now().strftime("%dth %B, %Y")


        app.logger.info(
            f"Results viewed for student_id: {student_id}, term: {term}, session: {session_year}"
        )
        return render_template(
            "student/view_results.html",
            title=f"{student.first_name}_{student.last_name}_{term}_{session_year}_Result",
            student=student,
            results=results,
            term=term,
            session=session_year,
            grand_total=grand_total,
            average=average,
            cumulative_average=cumulative_average,
            school_name="Aunty Anne's Int'l School",
            next_term_begins=next_term_begins,
            last_term_average=last_term_average,
            date_issued=date_issued,
            date_printed=date_printed,
            position=position,
            student_class=student_class,
        )

    except Exception as e:
        app.logger.error(
            f"Error viewing results for student_id: {student_id} - {str(e)}"
        )
        flash("An error occurred. Please try again later.", "alert alert-danger")
        return redirect(url_for("students.select_results", student_id=student.id))


@student_bp.route("/download_results_pdf/<int:student_id>")
@login_required
def download_results_pdf(student_id):
    try:
        student = Student.query.get_or_404(student_id)

        # Ensure the current user is authorized to download the student's results PDF
        if current_user.id != student.user_id and not current_user.is_admin:
            flash("You are not authorized to view this profile.", "alert alert-danger")
            app.logger.warning(
                f"Unauthorized access attempt by user_id: {current_user.id} for student_id: {student_id}"
            )
            return redirect(url_for("main.index"))

        term = request.args.get("term")
        session = request.args.get("session")

        if not term or not session:
            flash("Term and session must be specified.", "alert alert-info")
            return redirect(url_for("students.select_term_session", student_id=student.id))
            
        # Fetch session and student class history in a single query
        student_class = StudentClassHistory.get_class_by_session(
            student_id=student.id, session_year_str=session
        )

        if not student_class:
            app.logger.error(f"No class history for {student.id} in {session.year}")

        results = Result.query.filter_by(
            student_id=student.id, term=term, session=session
        ).all()
        if not results:
            flash("No results found for this term or session", "alert alert-info")
            app.logger.info(
                f"No results found for student_id: {student_id}, term: {term}, session: {session}"
            )
            return redirect(url_for("students.select_results", student_id=student.id))

        # Calculate grand total and average based on non-zero totals
        grand_total = {
            "class_assessment": sum(result.class_assessment or 0 for result in results),
            "summative_test": sum(result.summative_test or 0 for result in results),
            "exam": sum(result.exam or 0 for result in results),
            "total": sum(result.total or 0 for result in results),
        }

        average = round(calculate_average(results), 1)
        app.logger.info(f"Grand total: {grand_total}, Average: {average}")

        # Fetch and calculate last term's average
        last_term = get_last_term(term)
        last_term_results = Result.query.filter_by(
            student_id=student_id, term=last_term, session=session
        ).all()

        last_term_average = (
            round(calculate_average(last_term_results), 1) if last_term_results else 0
        )
        app.logger.info(f"Last term average: {last_term_average}")

        # Update current results with the last term average
        for res in results:
            res.last_term_average = last_term_average

        # Fetch all results for the academic year (cumulative calculation)
        yearly_results = Result.query.filter_by(
            student_id=student_id, session=session
        ).all()

        app.logger.info(
            f"Fetched {len(yearly_results)} results for the entire academic year"
        )

        # Calculate cumulative average across the academic year
        cumulative_average = round(calculate_cumulative_average(yearly_results), 1)
        app.logger.info(f"Cumulative average: {cumulative_average}")

        next_term_begins = results[0].next_term_begins if results else None
        position = results[0].position if results else None
        date_issued = results[0].date_issued if results else None

        # Get the absolute path to the static directory
        static_path = os.path.join(app.root_path, "static", "images", "MY_SCHOOL_LOGO.png")
        static_url = f"file://{static_path}"

        date_printed = datetime.now().strftime('%dth %B, %Y')

        rendered = render_template(
            "student/pdf_results.html",
            title=f"{student.first_name}_{student.last_name}_{term}_{session}_Result",
            student=student,
            results=results,
            term=term,
            session=session,
            grand_total=grand_total,
            school_name="Aunty Anne's Int'l School",
            average=average,
            cumulative_average=cumulative_average,
            next_term_begins=next_term_begins,
            last_term_average=last_term_average,
            position=position,
            date_issued=date_issued,
            date_printed=date_printed,
            static_url=static_url,
            student_class=student_class,
        )

        pdf = HTML(string=rendered).write_pdf()

        response = make_response(pdf)
        response.headers["Content-Type"] = "application/pdf"
        response.headers["Content-Disposition"] = (
            f"inline; filename={student.first_name}_{student.last_name}_{term}_{session}_Result.pdf"
        )

        app.logger.info(
            f"PDF results downloaded for student_id: {student_id}, term: {term}, session: {session}"
        )
        return response

    except Exception as e:
        app.logger.error(
            f"Error downloading PDF results for student_id: {student_id} - {str(e)}"
        )
        flash(
            "An error occurred while generating the PDF. Please try again later.",
            "alert alert-danger",
        )
        return redirect(url_for("students.select_results", student_id=student.id))<|MERGE_RESOLUTION|>--- conflicted
+++ resolved
@@ -194,39 +194,35 @@
             return redirect(url_for("main.index"))
 
         term = request.args.get("term")
-        session_year = request.args.get("session")
-
-        if not term or not session_year:
+        session = request.args.get("session")
+
+        if not term or not session:
             return redirect(
                 url_for("students.select_term_session", student_id=student.id)
             )
 
         # Fetch session and student class history in a single query
-<<<<<<< HEAD
-        session = Session.query.filter_by(year=session_year).first_or_404()
-=======
->>>>>>> 14ca9b15
+
         student_class = StudentClassHistory.get_class_by_session(
-            student_id=student.id, session_year_str=session.year
+            student_id=student.id, session_year_str=session
         )
 
         if not student_class:
-<<<<<<< HEAD
-            app.logger.error(f"No class history for {student.id} in {session.year}")
-=======
+
+            app.logger.error(f"No class history for {student.id} in {session}")
+
             app.logger.error(f"{student.first_name} {student.last_name} is not in any class as at {session}")
             flash(f"{student.first_name} {student.last_name} is not in any class as at {session}")
             return redirect(url_for("students.select_results", student_id=student.id))
->>>>>>> 14ca9b15
 
         results = Result.query.filter_by(
-            student_id=student.id, term=term, session=session_year
+            student_id=student.id, term=term, session=session
         ).all()
 
         if not results:
             flash("No results found for this term or session")
             app.logger.info(
-                f"No results found for student_id: {student_id}, term: {term}, session: {session_year}"
+                f"No results found for student_id: {student_id}, term: {term}, session: {session}"
             )
             return redirect(url_for("students.select_results", student_id=student.id))
 
@@ -244,7 +240,7 @@
         # Fetch and calculate last term's average
         last_term = get_last_term(term)
         last_term_results = Result.query.filter_by(
-            student_id=student_id, term=last_term, session=session_year
+            student_id=student_id, term=last_term, session=session
         ).all()
 
         last_term_average = (
@@ -258,7 +254,7 @@
 
         # Fetch all results for the academic year (cumulative calculation)
         yearly_results = Result.query.filter_by(
-            student_id=student_id, session=session_year
+            student_id=student_id, session=session
         ).all()
 
         app.logger.info(
@@ -277,15 +273,15 @@
 
 
         app.logger.info(
-            f"Results viewed for student_id: {student_id}, term: {term}, session: {session_year}"
+            f"Results viewed for student_id: {student_id}, term: {term}, session: {session}"
         )
         return render_template(
             "student/view_results.html",
-            title=f"{student.first_name}_{student.last_name}_{term}_{session_year}_Result",
+            title=f"{student.first_name}_{student.last_name}_{term}_{session}_Result",
             student=student,
             results=results,
             term=term,
-            session=session_year,
+            session=session,
             grand_total=grand_total,
             average=average,
             cumulative_average=cumulative_average,
