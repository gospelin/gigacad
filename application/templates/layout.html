<<<<<<< HEAD
<!DOCTYPE html>
<html lang="en">
<head>
  <meta charset="UTF-8">
  <meta name="viewport" content="width=device-width, initial-scale=1.0">
  <meta name="description" content="Welcome to {{ school_name }}. Transformative education with practical learning, knowledge, and confidence.">
  <meta name="keywords" content="Aunty Anne's International School, Aunty Anne's Int'l School, Aunty Anne's School,  Education in Aba, Best Schools in Aba, Best Schools in Abia, Knowledge and Confidence">
  <meta name="author" content="Aunty Anne's Int'l School">
  <meta property="og:title" content="{{ title }} | Aunty Anne's Int'l School">
  <meta property="og:description" content="In Aunty Anne's Int'l School, we provide education focused on practical learning and confidence-building.">
  <meta property="og:image" content="{{url_for('static', filename='images/school_logo.png') }}">
  <meta property="og:url" content="{{ request.url }}">
  <meta name="twitter:card" content="{{ url_for('static', filename='images/school_logo.png') }}">
  <link rel="preload" href="https://cdn.jsdelivr.net/npm/bootstrap@5.3.3/dist/css/bootstrap.min.css" as="style" onload="this.rel='stylesheet'">
  <link rel="stylesheet" href="{{ url_for('static', filename='css/style.css') }}">
  <link rel="icon" href="{{ url_for('static', filename='images/favicon.ico') }}" type="image/x-icon">
  <link rel="stylesheet" href="https://cdn.jsdelivr.net/npm/aos@2.3.4/dist/aos.css" />
  <title>{{ title }} | Aunty Anne's International School</title>

  <script type="application/ld+json">
  {
    "@context": "https://schema.org",
    "@type": "School",
    "name": "Aunty Anne's International School",
    "address": {
      "@type": "PostalAddress",
      "streetAddress": "No 6 Oomnne Drive by winner's bus-stop opposite Ngwa high school",
      "addressLocality": "Abayi, Aba",
      "addressRegion": "Abia",
      "addressCountry": "NG"
    },
    "telephone": "+234-806-967-8968",
    "email": "auntyannesschools@gmail.com",
    "url": "https://auntyannesschools.com.ng"
  }
  </script>
</head>

<body>
  <div class="d-flex flex-column min-vh-100">
    <header class="sticky-top">
      <nav class="navbar navbar-expand-lg navbar-light bg-white shadow-sm">
        <div class="container">
          <a class="school-name navbar-brand d-flex align-items-center" href="{{ url_for('main.index') }}">
            <img src="{{ url_for('static', filename='images/school_logo.png') }}" alt="School Logo" loading="lazy" class="d-inline-block align-top" style="height: 50px; margin-right: 10px;">
            {{ school_name }}
          </a>
          <button class="navbar-toggler" type="button" data-bs-toggle="collapse" data-bs-target="#navbarNav" aria-controls="navbarNav" aria-expanded="false" aria-label="Toggle navigation">
            <span class="toggler-icon"></span>
            <span class="toggler-icon"></span>
            <span class="toggler-icon"></span>
          </button>
          <div class="collapse navbar-collapse" id="navbarNav">
            <ul class="navbar-nav ms-auto">
              <li class="nav-item"><a class="nav-link" href="{{ url_for('main.index') }}">Home</a></li>
              <li class="nav-item"><a class="nav-link" href="{{ url_for('main.about_us') }}">About Us</a></li>
              <li class="nav-item"><a class="nav-link" href="{{ url_for('auth.login') }}">School Portal</a></li>
              {# <li class="nav-item"><a class="nav-link" href="{{ url_for('main.student_registration') }}">Registration</a></li>
              <li class="nav-item"><a class="nav-link" href="{{ url_for('students.student_portal') }}">Student Portal</a></li> #}
            </ul>
          </div>
        </div>
      </nav>
    </header>
    <main class="flex-fill">
      {% block content %}{% endblock content %}
    </main>
    <footer class="footer">
      <div class="container">
        <div class="row">
          <div class="col-md-4 text-center text-md-start">
            <h5>Contact Us</h5>
            <p>No 6 Oomnne Drive, Abayi, Aba</p>
            <p><i class="fas fa-phone-alt"></i> +234-806-967-8968</p>
            <p><i class="fas fa-envelope"></i> <a href="mailto:auntyannesschools@gmail.com" class="text-white">auntyannesschools@gmail.com</a></p>
          </div>
          <div class="col-md-4">
            <h5>Quick Links</h5>
            <ul class="list-unstyled">
              <li><a href="{{ url_for('main.index') }}" class="text-white">Home</a></li>
              <li><a href="{{ url_for('main.about_us') }}" class="text-white">About Us</a></li>
              <li><a href="{{ url_for('main.student_registration') }}" class="text-white">Registration</a></li>
              <li><a href="#" class="text-white">Contact</a></li>
            </ul>
          </div>
          <div class="col-md-4">
            <h5>Newsletter</h5>
            <form>
              <div class="input-group">
                <input type="email" class="form-control" placeholder="Your Email" required>
                <button class="btn btn-primary" type="submit">Subscribe</button>
              </div>
            </form>
          </div>
        </div>
        <div class="text-center mt-3">
          <p>&copy; 2024 {{ school_name }}. All Rights Reserved.</p>
        </div>
      </div>
    </footer>
  </div>
  <script defer src="https://cdn.jsdelivr.net/npm/bootstrap@5.3.3/dist/js/bootstrap.bundle.min.js"></script>
  <script src="https://cdn.jsdelivr.net/npm/aos@2.3.4/dist/aos.js"></script>
  <script>
    AOS.init({
        duration: 1200,
        once: true,
    });
    </script>
</body>
</html>
=======
<!DOCTYPE html>
<html lang="en">
<head>
  <meta charset="UTF-8">
  <meta name="viewport" content="width=device-width, initial-scale=1.0">
  <title>Welcome to Aunty Anne's International School | Excellence in Education</title>
  <meta name="description" content="Explore Aunty Anne's International School – dedicated to practical learning, knowledge, and confidence-building for young minds.">
  <meta name="keywords" content="Aunty Anne's International School, Aunty Anne's, Auntie Anne's, Aunty Annes, Aunty Anne's Int'l School, AAIS, Best Schools in Nigeria, Private Schools in Aba, Best Schools in Aba, Best Schools in Abia, Education in Aba, Knowledge and Confidence">
  <meta name="author" content="Aunty Anne's International School">
  <meta property="og:title" content="{{ title }} | Aunty Anne's International School">
  <meta property="og:description" content="In Aunty Anne's International School, we provide education focused on practical learning and confidence-building.">
  <meta name="apple-mobile-web-app-title" content="Aunty Anne's International School" />
  <meta property="og:image" content="{{ url_for('static', filename='images/favicons/favicon.ico') }}">
  <meta property="og:url" content="{{ request.url }}">
  <meta name="twitter:image" content="{{ url_for('static', filename='images/favicons/favicon-96x96.png') }}">
  <link rel="preload" href="https://cdn.jsdelivr.net/npm/bootstrap@5.3.3/dist/css/bootstrap.min.css" as="style" onload="this.onload=null;this.rel='stylesheet'">
  <noscript><link rel="stylesheet" href="https://cdn.jsdelivr.net/npm/bootstrap@5.3.3/dist/css/bootstrap.min.css"></noscript>
  <link rel="stylesheet" href="https://cdnjs.cloudflare.com/ajax/libs/font-awesome/5.15.4/css/all.min.css">
  <link rel="stylesheet" href="{{ url_for('static', filename='css/style.css') }}">
  <link rel="icon" type="image/png" href="/static/images/favicons/favicon-96x96.png" sizes="96x96" />
  <link rel="icon" type="image/svg+xml" href="/static/images/favicons/favicon.svg" />
  <link rel="shortcut icon" href="/static/images/favicons/favicon.ico" />
  <link rel="apple-touch-icon" sizes="180x180" href="/static/images/favicons/apple-touch-icon.png" />
  <link rel="manifest" href="/static/images/favicons/site.webmanifest" />
  <link rel="canonical" href="https://auntyannesschools.com.ng">
  <link rel="stylesheet" href="https://cdn.jsdelivr.net/npm/aos@2.3.4/dist/aos.css" />
  <script src="https://cdn.jsdelivr.net/npm/aos@2.3.4/dist/aos.js"></script>

<script>
    AOS.init({
        duration: 1200,
        once: true,
    });
</script>

  <script type="application/ld+json">
  {
    "@context": "https://schema.org",
    "@type": "School",
    "name": "Aunty Anne's International School",
    "address": {
      "@type": "PostalAddress",
      "streetAddress": "No 6 Oomnne Drive by winner's bus-stop opposite Ngwa high school",
      "addressLocality": "Abayi, Aba",
      "addressRegion": "Abia",
      "addressCountry": "NG"
    },
    "telephone": "+234-806-967-8968",
    "email": "auntyannesschools@gmail.com",
    "url": "https://auntyannesschools.com.ng",
    "logo": {
      "@type": "ImageObject",
      "url": "https://auntyannesschools.com.ng/static/images/school_logo.png",
      "description": "Aunty Anne's International School Logo"
    },
    "founder": {
      "@type": "Person",
      "name": "Gospel Isaac"
    },
    "sameAs": [
      "https://facebook.com/auntyannesschools",
      "https://twitter.com/auntyannesschools",
      "https://instagram.com/auntyannesschools"
    ]
  }
  </script>
</head>


<body>
  <div class="d-flex flex-column min-vh-100">
    <header class="sticky-top">
      <nav class="navbar navbar-expand-lg navbar-light bg-white shadow-sm">
        <div class="container">
          <a class="school-name navbar-brand d-flex align-items-center" href="{{ url_for('main.index') }}">
            <img src="{{ url_for('static', filename='images/school_logo.png') }}" alt="School Logo" loading="lazy" class="d-inline-block align-top" style="height: 50px; margin-right: 10px;">
            {{ school_name }}
          </a>
          <button class="navbar-toggler" type="button" data-bs-toggle="collapse" data-bs-target="#navbarNav" aria-controls="navbarNav" aria-expanded="false" aria-label="Toggle navigation">
            <span class="toggler-icon"></span>
            <span class="toggler-icon"></span>
            <span class="toggler-icon"></span>
          </button>
          <div class="collapse navbar-collapse" id="navbarNav">
            <ul class="navbar-nav ms-auto">
              <li class="nav-item"><a class="nav-link" href="{{ url_for('main.index') }}">Home</a></li>
              <li class="nav-item"><a class="nav-link" href="{{ url_for('main.about_us') }}">About Us</a></li>
              <li class="nav-item"><a class="nav-link" href="{{ url_for('auth.login') }}">School Portal</a></li>
              {# <li class="nav-item"><a class="nav-link" href="{{ url_for('main.student_registration') }}">Registration</a></li> 
              <li class="nav-item"><a class="nav-link" href="{{ url_for('students.student_portal') }}">Student Portal</a></li> #}
            </ul>
          </div>
        </div>
      </nav>
    </header>
    <main class="flex-fill">
      {% block content %}{% endblock content %}
    </main>
    <footer class="footer">
      <div class="container">
        <div class="row">
          <div class="col-md-4 text-center text-md-start">
            <h5>Contact Us</h5>
            <p>No 6 Oomnne Drive, Abayi, Aba</p>
            <p><i class="fas fa-phone-alt"></i> +234-806-967-8968</p>
            <p><i class="fas fa-envelope"></i> <a href="mailto:auntyannesschools@gmail.com" class="text-white">auntyannesschools@gmail.com</a></p>
          </div>
          <div class="col-md-4">
            <h5>Quick Links</h5>
            <ul class="list-unstyled">
              <li><a href="{{ url_for('main.index') }}" class="text-white">Home</a></li>
              <li><a href="{{ url_for('main.about_us') }}" class="text-white">About Us</a></li>
              <li><a href="{{ url_for('main.student_registration') }}" class="text-white">Registration</a></li>
              <li><a href="#" class="text-white">Contact</a></li>
            </ul>
          </div>
          <div class="col-md-4">
            <h5>Newsletter</h5>
            <form>
              <div class="input-group">
                <input type="email" class="form-control" placeholder="Your Email" required>
                <button class="btn btn-primary" type="submit">Subscribe</button>
              </div>
            </form>
          </div>
        </div>
        <div class="text-center mt-3">
          <p>&copy; 2024 {{ school_name }}. All Rights Reserved.</p>
        </div>
      </div>
    </footer>
  </div>
  <script defer src="https://cdn.jsdelivr.net/npm/bootstrap@5.3.3/dist/js/bootstrap.bundle.min.js"></script>
  <script src="https://cdn.jsdelivr.net/npm/aos@2.3.4/dist/aos.js"></script>
  <script>
    AOS.init({
        duration: 1200,
        once: true,
    });
    </script>
</body>
</html>
>>>>>>> 7962c330
<|MERGE_RESOLUTION|>--- conflicted
+++ resolved
@@ -1,116 +1,3 @@
-<<<<<<< HEAD
-<!DOCTYPE html>
-<html lang="en">
-<head>
-  <meta charset="UTF-8">
-  <meta name="viewport" content="width=device-width, initial-scale=1.0">
-  <meta name="description" content="Welcome to {{ school_name }}. Transformative education with practical learning, knowledge, and confidence.">
-  <meta name="keywords" content="Aunty Anne's International School, Aunty Anne's Int'l School, Aunty Anne's School,  Education in Aba, Best Schools in Aba, Best Schools in Abia, Knowledge and Confidence">
-  <meta name="author" content="Aunty Anne's Int'l School">
-  <meta property="og:title" content="{{ title }} | Aunty Anne's Int'l School">
-  <meta property="og:description" content="In Aunty Anne's Int'l School, we provide education focused on practical learning and confidence-building.">
-  <meta property="og:image" content="{{url_for('static', filename='images/school_logo.png') }}">
-  <meta property="og:url" content="{{ request.url }}">
-  <meta name="twitter:card" content="{{ url_for('static', filename='images/school_logo.png') }}">
-  <link rel="preload" href="https://cdn.jsdelivr.net/npm/bootstrap@5.3.3/dist/css/bootstrap.min.css" as="style" onload="this.rel='stylesheet'">
-  <link rel="stylesheet" href="{{ url_for('static', filename='css/style.css') }}">
-  <link rel="icon" href="{{ url_for('static', filename='images/favicon.ico') }}" type="image/x-icon">
-  <link rel="stylesheet" href="https://cdn.jsdelivr.net/npm/aos@2.3.4/dist/aos.css" />
-  <title>{{ title }} | Aunty Anne's International School</title>
-
-  <script type="application/ld+json">
-  {
-    "@context": "https://schema.org",
-    "@type": "School",
-    "name": "Aunty Anne's International School",
-    "address": {
-      "@type": "PostalAddress",
-      "streetAddress": "No 6 Oomnne Drive by winner's bus-stop opposite Ngwa high school",
-      "addressLocality": "Abayi, Aba",
-      "addressRegion": "Abia",
-      "addressCountry": "NG"
-    },
-    "telephone": "+234-806-967-8968",
-    "email": "auntyannesschools@gmail.com",
-    "url": "https://auntyannesschools.com.ng"
-  }
-  </script>
-</head>
-
-<body>
-  <div class="d-flex flex-column min-vh-100">
-    <header class="sticky-top">
-      <nav class="navbar navbar-expand-lg navbar-light bg-white shadow-sm">
-        <div class="container">
-          <a class="school-name navbar-brand d-flex align-items-center" href="{{ url_for('main.index') }}">
-            <img src="{{ url_for('static', filename='images/school_logo.png') }}" alt="School Logo" loading="lazy" class="d-inline-block align-top" style="height: 50px; margin-right: 10px;">
-            {{ school_name }}
-          </a>
-          <button class="navbar-toggler" type="button" data-bs-toggle="collapse" data-bs-target="#navbarNav" aria-controls="navbarNav" aria-expanded="false" aria-label="Toggle navigation">
-            <span class="toggler-icon"></span>
-            <span class="toggler-icon"></span>
-            <span class="toggler-icon"></span>
-          </button>
-          <div class="collapse navbar-collapse" id="navbarNav">
-            <ul class="navbar-nav ms-auto">
-              <li class="nav-item"><a class="nav-link" href="{{ url_for('main.index') }}">Home</a></li>
-              <li class="nav-item"><a class="nav-link" href="{{ url_for('main.about_us') }}">About Us</a></li>
-              <li class="nav-item"><a class="nav-link" href="{{ url_for('auth.login') }}">School Portal</a></li>
-              {# <li class="nav-item"><a class="nav-link" href="{{ url_for('main.student_registration') }}">Registration</a></li>
-              <li class="nav-item"><a class="nav-link" href="{{ url_for('students.student_portal') }}">Student Portal</a></li> #}
-            </ul>
-          </div>
-        </div>
-      </nav>
-    </header>
-    <main class="flex-fill">
-      {% block content %}{% endblock content %}
-    </main>
-    <footer class="footer">
-      <div class="container">
-        <div class="row">
-          <div class="col-md-4 text-center text-md-start">
-            <h5>Contact Us</h5>
-            <p>No 6 Oomnne Drive, Abayi, Aba</p>
-            <p><i class="fas fa-phone-alt"></i> +234-806-967-8968</p>
-            <p><i class="fas fa-envelope"></i> <a href="mailto:auntyannesschools@gmail.com" class="text-white">auntyannesschools@gmail.com</a></p>
-          </div>
-          <div class="col-md-4">
-            <h5>Quick Links</h5>
-            <ul class="list-unstyled">
-              <li><a href="{{ url_for('main.index') }}" class="text-white">Home</a></li>
-              <li><a href="{{ url_for('main.about_us') }}" class="text-white">About Us</a></li>
-              <li><a href="{{ url_for('main.student_registration') }}" class="text-white">Registration</a></li>
-              <li><a href="#" class="text-white">Contact</a></li>
-            </ul>
-          </div>
-          <div class="col-md-4">
-            <h5>Newsletter</h5>
-            <form>
-              <div class="input-group">
-                <input type="email" class="form-control" placeholder="Your Email" required>
-                <button class="btn btn-primary" type="submit">Subscribe</button>
-              </div>
-            </form>
-          </div>
-        </div>
-        <div class="text-center mt-3">
-          <p>&copy; 2024 {{ school_name }}. All Rights Reserved.</p>
-        </div>
-      </div>
-    </footer>
-  </div>
-  <script defer src="https://cdn.jsdelivr.net/npm/bootstrap@5.3.3/dist/js/bootstrap.bundle.min.js"></script>
-  <script src="https://cdn.jsdelivr.net/npm/aos@2.3.4/dist/aos.js"></script>
-  <script>
-    AOS.init({
-        duration: 1200,
-        once: true,
-    });
-    </script>
-</body>
-</html>
-=======
 <!DOCTYPE html>
 <html lang="en">
 <head>
@@ -199,7 +86,7 @@
               <li class="nav-item"><a class="nav-link" href="{{ url_for('main.index') }}">Home</a></li>
               <li class="nav-item"><a class="nav-link" href="{{ url_for('main.about_us') }}">About Us</a></li>
               <li class="nav-item"><a class="nav-link" href="{{ url_for('auth.login') }}">School Portal</a></li>
-              {# <li class="nav-item"><a class="nav-link" href="{{ url_for('main.student_registration') }}">Registration</a></li> 
+              {# <li class="nav-item"><a class="nav-link" href="{{ url_for('main.student_registration') }}">Registration</a></li>
               <li class="nav-item"><a class="nav-link" href="{{ url_for('students.student_portal') }}">Student Portal</a></li> #}
             </ul>
           </div>
@@ -252,5 +139,4 @@
     });
     </script>
 </body>
-</html>
->>>>>>> 7962c330
+</html>