--- conflicted
+++ resolved
@@ -1,4 +1,3 @@
-<<<<<<< HEAD
 <!DOCTYPE html>
 <html lang="en">
 <head>
@@ -6,26 +5,50 @@
     <meta name="viewport" content="width=device-width, initial-scale=1.0" />
     <meta name="description" content="Admin Dashboard for managing school data including students, teachers, parents, and classes." />
     <meta name="keywords" content="Admin Dashboard, School Management, Students, Teachers, Classes" />
-    <meta name="author" content="Aunty Anne's Int'l School" />
+    <meta name="author" content="Aunty Anne's International School" />
+    <meta name="csrf-token" content="{{ csrf_token() }}">
+
     <title>{% block title %}Admin Dashboard{% endblock %}</title>
 
     <!-- Bootstrap 5 CSS -->
     <link href="https://cdn.jsdelivr.net/npm/bootstrap@5.3.3/dist/css/bootstrap.min.css" rel="stylesheet">
+    <link href="https://cdn.jsdelivr.net/npm/bootstrap-icons/font/bootstrap-icons.css" rel="stylesheet">
     <!-- FontAwesome -->
     <link href="https://cdnjs.cloudflare.com/ajax/libs/font-awesome/6.5.0/css/all.min.css" rel="stylesheet">
-
+    <link rel="stylesheet" href="https://cdnjs.cloudflare.com/ajax/libs/font-awesome/5.15.4/css/all.min.css">
     <!-- Boxicons CDN Link -->
     <link href="https://cdnjs.cloudflare.com/ajax/libs/boxicons/2.1.4/css/boxicons.min.css" rel="stylesheet">
 
     <link href="https://cdnjs.cloudflare.com/ajax/libs/animate.css/4.1.1/animate.min.css" rel="stylesheet" />
-    <!--<link href="https://fonts.googleapis.com/css2?family=Roboto:wght@400;500;700&display=swap" rel="stylesheet" onload="this.rel='stylesheet'" />-->
     <link rel="stylesheet" href="{{ url_for('static', filename='css/admin.css') }}">
+    <link href="https://cdnjs.cloudflare.com/ajax/libs/toastr.js/latest/toastr.min.css" rel="stylesheet"/>
 </head>
 <body>
+
+<!-- Modal -->
+<div class="modal fade" id="actionsModal" tabindex="-1" aria-labelledby="actionsModalLabel" aria-hidden="true">
+    <div class="modal-dialog">
+        <div class="modal-content">
+            <div class="modal-header">
+                <h5 class="modal-title" id="actionsModalLabel">Student Actions</h5>
+                <button type="button" class="btn-close" data-bs-dismiss="modal" aria-label="Close"></button>
+            </div>
+            <div class="modal-body">
+                <p id="modal-message">Are you sure you want to perform this action?</p>
+            </div>
+            <div class="modal-footer">
+                <button type="button" class="btn btn-secondary" data-bs-dismiss="modal">Cancel</button>
+                <button type="button" class="btn btn-primary" id="modal-confirm-action">Confirm</button>
+            </div>
+        </div>
+    </div>
+</div>
+
 <nav id="sidebar" class="d-flex flex-column min-vh-100 sidebar">
   <div class="d-flex align-items-center mb-4 logo-details">
+      <a href="{{ url_for('admins.admin_dashboard') }}">
     <i class="bx bxl-c-plus-plus text-white fs-3"></i>
-    <span class="logo_name">Admin Dashboard</span>
+    <span class="logo_name">Admin Dashboard</span></a>
   </div>
 
   <ul id="nav-links" class="flex-column list-unstyled nav-links">
@@ -49,10 +72,14 @@
         </a>
         <div class="collapse" id="studentManagement">
             <ul class="nav flex-column ms-0">
-                <li><a href="#" class="text-white nav-link"><span>Add New Student</span></a></li>
-                <li><a href="{{ url_for('admins.approve_students') }}" class="text-white nav-link"><span>View All Students</span></a></li>
-                <li><a href="#" class="text-white nav-link"><span>Edit Student Details</span></a></li>
-                <li><a href="#" class="text-white nav-link"><span>Delete Student Records</span></a></li>
+                <li><a href="{{ url_for('admins.add_student') }}" class="text-white nav-link"><span>Add New Student</span></a></li>
+                <li><a href="{{ url_for('admins.students', action='view_students' ) }}" class="text-white nav-link"><span>View All Students</span></a></li>
+                <li><a href="{{ url_for('admins.students', action='toggle_approval_status') }}" class="text-white nav-link"><span>Approve/Deactivate Students</span></a></li>
+                <li><a href="{{ url_for('admins.students', action='edit') }}" class="text-white nav-link"><span>Edit Student Details</span></a></li>
+                <li><a href="{{ url_for('admins.students', action='toggle_fees_status') }}" class="text-white nav-link"><span>Check Fees Status</span></a></li>
+                <li><a href="{{ url_for('admins.students', action='delete_from_school') }}" class="text-white nav-link"><span>Delete Student Records</span></a></li>
+                <li><a href="{{ url_for('admins.select_class', action='promote') }}" class="text-white nav-link"><span>Promote Students</span></a></li>
+                <li><a href="{{ url_for('admins.select_class', action='demote') }}" class="text-white nav-link"><span>Demote Students</span></a></li>
                 <li><a href="#" class="text-white nav-link"><span>Bulk Upload Students</span></a></li>
                 <li><a href="#" class="text-white nav-link"><span>Search and Filter Students</span></a></li>
             </ul>
@@ -68,7 +95,9 @@
       <div class="collapse" id="classManagement">
           <ul class="nav flex-column ms-0">
                 <li><a href="#" class="nav-link text-white"><span>Add Class</span></a></li>
-                <li><a href="{{ url_for('admins.select_class') }}" class="nav-link text-white"><span>View Classes</span></a></li>
+                <li><a href="{{ url_for('admins.manage_classes') }}" class="nav-link text-white"><span>Manage Classes</span></a></li>
+                <li><a href="{{ url_for('admins.select_class', action='view_students') }}" class="nav-link text-white"><span>View Students by Classes</span></a></li>
+                <li><a href="{{ url_for('admins.select_class', action='delete_from_class') }}" class="text-white nav-link"><span>Delete Student From Class</span></a></li>
                 <li><a href="#" class="nav-link text-white"><span>Edit Class/Section Details</span></a></li>
                 <li><a href="#" class="nav-link text-white"><span>Assign Teachers to Classes</span></a></li>
             </ul>
@@ -86,7 +115,8 @@
                 <li><a href="#" class="nav-link text-white"><span>Add New Subject</span></a></li>
                 <li><a href="{{ url_for('admins.manage_subjects') }}" class="nav-link text-white"><span>View Subjects</span></a></li>
                 <li><a href="#" class="nav-link text-white"><span>Edit Subject Details</span></a></li>
-                <li><a href="#" class="nav-link text-white"><span>Assign Subjects to Classes</span></a></li>
+                <li><a href="{{ url_for('admins.assign_subject_to_class') }}" class="nav-link text-white"><span>Assign Subjects to Classes</span></a></li>
+                <li><a href="{{ url_for('admins.assign_subject_to_teacher') }}" class="nav-link text-white"><span>Assign Subjects to Teachers</span></a></li>
             </ul>
       </div>
     </li>
@@ -100,10 +130,10 @@
       <div class="collapse" id="resultManagement">
           <ul class="nav flex-column ms-0">
                 <li><a href="#" class="nav-link text-white"><span>Add or Upload Results</span></a></li>
-                <li><a href="#" class="nav-link text-white"><span>View Results by Student</span></a></li>
-                <li><a href="#" class="nav-link text-white"><span>Edit Results</span></a></li>
-                <li><a href="#" class="nav-link text-white"><span>Generate and Download Reports</span></a></li>
-                <li><a href="{{ url_for('admins.print_student_message') }}" class="nav-link text-white"><span>Notify Students about Results Availability</span></a></li>
+                <li><a href="{{ url_for('admins.select_class', action='manage_result') }}" class="nav-link text-white"><span>Manage Results by Student</span></a></li>
+                <li><a href="{{ url_for('admins.select_class', action='generate_broadsheet') }}" class="nav-link text-white"><span>Edit Results by Broadsheet</span></a></li>
+                <li><a href="{{ url_for('admins.select_class', action='download_broadsheet') }}" class="nav-link text-white"><span>Download Broadsheet</span></a></li>
+                <li><a href="{{ url_for('admins.print_student_message') }}" class="nav-link text-white"><span>Notify Students</span></a></li>
             </ul>
       </div>
     </li>
@@ -112,14 +142,14 @@
     <li class="nav-item">
       <a href="#teachertManagement" class="nav-link text-white" data-bs-toggle="collapse" data-bs-target="#teacherManagement"  aria-expanded="false">
           <i class="fas fa-chalkboard-teacher icon"></i>
-          <span>Teacher Management</span>
+          <span>Staff Management</span>
       </a>
       <div class="collapse" id="teacherManagement">
           <ul class="nav flex-column ms-0">
-                <li><a href="#" class="nav-link text-white"><span>Add New Teacher</span></a></li>
+                <li><a href="{{ url_for('admins.manage_teachers') }}" class="nav-link text-white"><span>Add New Staff</span></a></li>
                 <li><a href="#" class="nav-link text-white"><span>View All Teachers</span></a></li>
                 <li><a href="#" class="nav-link text-white"><span>Edit Teacher Details</span></a></li>
-                <li><a href="#" class="nav-link text-white"><span>Assign Teachers to Classes</span></a></li>
+                <li><a href="{{ url_for('admins.assign_teacher_to_class') }}" class="nav-link text-white"><span>Assign Teachers to Classes</span></a></li>
             </ul>
       </div>
     </li>
@@ -174,266 +204,6 @@
     </div>
   </nav>
     <!-- Main Content -->
-   <main class="flex-fill home-content container mt-0">
-        {% for category, message in get_flashed_messages(with_categories=True) %}
-            <div class="alert {{ category }} mt-3">{{ message }}</div>
-        {% endfor %}
-        {% block content %}{% endblock %}
-    </main>
-
-</section>
-
-<!-- JavaScript Libraries -->
-<script src="https://cdn.jsdelivr.net/npm/jquery@3.7.0/dist/jquery.min.js"></script>
-<script src="https://cdn.jsdelivr.net/npm/@popperjs/core@2.11.8/dist/umd/popper.min.js"></script>
-<script src="https://cdn.jsdelivr.net/npm/bootstrap@5.3.3/dist/js/bootstrap.bundle.min.js"></script>
-{% block scripts %}{% endblock %}
-  <script>
-    // Highlight active navigation link based on current URL
-    const navLinks = document.querySelectorAll("#nav-links .nav-link");
-
-    navLinks.forEach(link => {
-        if (link.href === window.location.href) {
-            link.classList.add("active");
-        }
-
-        link.addEventListener("click", () => {
-            navLinks.forEach(nav => nav.classList.remove("active"));
-            link.classList.add("active");
-        });
-    });
-
-    // Sidebar toggle functionality
-    const sidebar = document.querySelector(".sidebar");
-    const sidebarBtn = document.querySelector(".sidebarBtn");
-    const collapsibleNavs = document.querySelectorAll(".collapse");
-
-    sidebarBtn.onclick = function () {
-        sidebar.classList.toggle("active");
-
-        // Collapse all expanded submenus when sidebar is toggled
-        collapsibleNavs.forEach(nav => {
-            if (nav.classList.contains("show")) {
-                nav.classList.remove("show"); // Bootstrap's collapse class management
-                nav.setAttribute("aria-expanded", "false");
-            }
-        });
-
-        if (sidebar.classList.contains("active")) {
-            sidebarBtn.classList.replace("bx-menu", "bx-menu-alt-right");
-        } else {
-            sidebarBtn.classList.replace("bx-menu-alt-right", "bx-menu");
-        }
-    };
-</script>
-</body>
-=======
-<!DOCTYPE html>
-<html lang="en">
-<head>
-    <meta charset="UTF-8" />
-    <meta name="viewport" content="width=device-width, initial-scale=1.0" />
-    <meta name="description" content="Admin Dashboard for managing school data including students, teachers, parents, and classes." />
-    <meta name="keywords" content="Admin Dashboard, School Management, Students, Teachers, Classes" />
-    <meta name="author" content="Aunty Anne's International School" />
-    <meta name="csrf-token" content="{{ csrf_token() }}">
-
-    <title>{% block title %}Admin Dashboard{% endblock %}</title>
-
-    <!-- Bootstrap 5 CSS -->
-    <link href="https://cdn.jsdelivr.net/npm/bootstrap@5.3.3/dist/css/bootstrap.min.css" rel="stylesheet">
-    <link href="https://cdn.jsdelivr.net/npm/bootstrap-icons/font/bootstrap-icons.css" rel="stylesheet">
-    <!-- FontAwesome -->
-    <link href="https://cdnjs.cloudflare.com/ajax/libs/font-awesome/6.5.0/css/all.min.css" rel="stylesheet">
-    <link rel="stylesheet" href="https://cdnjs.cloudflare.com/ajax/libs/font-awesome/5.15.4/css/all.min.css">
-    <!-- Boxicons CDN Link -->
-    <link href="https://cdnjs.cloudflare.com/ajax/libs/boxicons/2.1.4/css/boxicons.min.css" rel="stylesheet">
-    
-    <link href="https://cdnjs.cloudflare.com/ajax/libs/animate.css/4.1.1/animate.min.css" rel="stylesheet" />
-    <link rel="stylesheet" href="{{ url_for('static', filename='css/admin.css') }}">
-    <link href="https://cdnjs.cloudflare.com/ajax/libs/toastr.js/latest/toastr.min.css" rel="stylesheet"/>
-</head>
-<body>
-
-<!-- Modal -->
-<div class="modal fade" id="actionsModal" tabindex="-1" aria-labelledby="actionsModalLabel" aria-hidden="true">
-    <div class="modal-dialog">
-        <div class="modal-content">
-            <div class="modal-header">
-                <h5 class="modal-title" id="actionsModalLabel">Student Actions</h5>
-                <button type="button" class="btn-close" data-bs-dismiss="modal" aria-label="Close"></button>
-            </div>
-            <div class="modal-body">
-                <p id="modal-message">Are you sure you want to perform this action?</p>
-            </div>
-            <div class="modal-footer">
-                <button type="button" class="btn btn-secondary" data-bs-dismiss="modal">Cancel</button>
-                <button type="button" class="btn btn-primary" id="modal-confirm-action">Confirm</button>
-            </div>
-        </div>
-    </div>
-</div>
-    
-<nav id="sidebar" class="d-flex flex-column min-vh-100 sidebar">
-  <div class="d-flex align-items-center mb-4 logo-details">
-      <a href="{{ url_for('admins.admin_dashboard') }}">
-    <i class="bx bxl-c-plus-plus text-white fs-3"></i>
-    <span class="logo_name">Admin Dashboard</span></a>
-  </div>
-
-  <ul id="nav-links" class="flex-column list-unstyled nav-links">
-    <li class="nav-item">
-      <a href="{{ url_for('admins.admin_dashboard') }}" class="nav-link text-white active">
-        <i class="bx bx-grid-alt"></i>
-        <span>Dashboard</span>
-      </a>
-    </li>
-    <li class="nav-item">
-      <a href="{{ url_for('main.index') }}" class="nav-link text-white">
-      <i class="bx bx-home"></i>
-        <span>Home</span>
-      </a>
-    </li>
-    
-    <!-- Student Management -->
-    <li class="nav-item">
-        <a href="#studentManagement" class="text-white nav-link" data-bs-toggle="collapse" data-bs-target="#studentManagement" aria-expanded="false">
-            <i class='bx bxs-graduation'></i> <span>Student Management</span>
-        </a>
-        <div class="collapse" id="studentManagement">
-            <ul class="nav flex-column ms-0">
-                <li><a href="{{ url_for('admins.add_student') }}" class="text-white nav-link"><span>Add New Student</span></a></li>
-                <li><a href="{{ url_for('admins.students', action='view_students' ) }}" class="text-white nav-link"><span>View All Students</span></a></li>
-                <li><a href="{{ url_for('admins.students', action='toggle_approval_status') }}" class="text-white nav-link"><span>Approve/Deactivate Students</span></a></li>
-                <li><a href="{{ url_for('admins.students', action='edit') }}" class="text-white nav-link"><span>Edit Student Details</span></a></li>
-                <li><a href="{{ url_for('admins.students', action='toggle_fees_status') }}" class="text-white nav-link"><span>Check Fees Status</span></a></li>
-                <li><a href="{{ url_for('admins.students', action='delete_from_school') }}" class="text-white nav-link"><span>Delete Student Records</span></a></li>
-                <li><a href="{{ url_for('admins.select_class', action='promote') }}" class="text-white nav-link"><span>Promote Students</span></a></li>
-                <li><a href="{{ url_for('admins.select_class', action='demote') }}" class="text-white nav-link"><span>Demote Students</span></a></li>
-                <li><a href="#" class="text-white nav-link"><span>Bulk Upload Students</span></a></li>
-                <li><a href="#" class="text-white nav-link"><span>Search and Filter Students</span></a></li>
-            </ul>
-        </div>
-    </li>
-    
-    <!-- Class Management -->
-    <li class="nav-item">
-      <a href="#classManagement" class="nav-link text-white" data-bs-toggle="collapse" data-bs-target="#classManagement"  aria-expanded="false">
-          <i class='bx bxs-group'></i> 
-          <span>Class Management</span>
-      </a>
-      <div class="collapse" id="classManagement">
-          <ul class="nav flex-column ms-0">
-                <li><a href="#" class="nav-link text-white"><span>Add Class</span></a></li>
-                <li><a href="{{ url_for('admins.manage_classes') }}" class="nav-link text-white"><span>Manage Classes</span></a></li>
-                <li><a href="{{ url_for('admins.select_class', action='view_students') }}" class="nav-link text-white"><span>View Students by Classes</span></a></li>
-                <li><a href="{{ url_for('admins.select_class', action='delete_from_class') }}" class="text-white nav-link"><span>Delete Student From Class</span></a></li>
-                <li><a href="#" class="nav-link text-white"><span>Edit Class/Section Details</span></a></li>
-                <li><a href="#" class="nav-link text-white"><span>Assign Teachers to Classes</span></a></li>
-            </ul>
-      </div>
-    </li>
-    
-    <!-- Subject Management -->
-    <li class="nav-item">
-      <a href="#subjectManagement" class="nav-link text-white" data-bs-toggle="collapse" data-bs-target="#subjectManagement"  aria-expanded="false">
-          <i class="fas fa-book icon"></i> 
-          <span>Subject Management</span>
-      </a>
-      <div class="collapse" id="subjectManagement">
-          <ul class="nav flex-column ms-0">
-                <li><a href="#" class="nav-link text-white"><span>Add New Subject</span></a></li>
-                <li><a href="{{ url_for('admins.manage_subjects') }}" class="nav-link text-white"><span>View Subjects</span></a></li>
-                <li><a href="#" class="nav-link text-white"><span>Edit Subject Details</span></a></li>
-                <li><a href="{{ url_for('admins.assign_subject_to_class') }}" class="nav-link text-white"><span>Assign Subjects to Classes</span></a></li>
-                <li><a href="{{ url_for('admins.assign_subject_to_teacher') }}" class="nav-link text-white"><span>Assign Subjects to Teachers</span></a></li>
-            </ul>
-      </div>
-    </li>
-    
-     <!-- Result Management -->
-    <li class="nav-item">
-      <a href="#resultManagement" class="nav-link text-white" data-bs-toggle="collapse" data-bs-target="#resultManagement"  aria-expanded="false">
-          <i class="fas fa-chart-line icon"></i> 
-          <span>Result Management</span>
-      </a>
-      <div class="collapse" id="resultManagement">
-          <ul class="nav flex-column ms-0">
-                <li><a href="#" class="nav-link text-white"><span>Add or Upload Results</span></a></li>
-                <li><a href="{{ url_for('admins.select_class', action='manage_result') }}" class="nav-link text-white"><span>Manage Results by Student</span></a></li>
-                <li><a href="{{ url_for('admins.select_class', action='generate_broadsheet') }}" class="nav-link text-white"><span>Edit Results by Broadsheet</span></a></li>
-                <li><a href="{{ url_for('admins.select_class', action='download_broadsheet') }}" class="nav-link text-white"><span>Download Broadsheet</span></a></li>
-                <li><a href="{{ url_for('admins.print_student_message') }}" class="nav-link text-white"><span>Notify Students</span></a></li>
-            </ul>
-      </div>
-    </li>
-    
-     <!-- Teacher Management -->
-    <li class="nav-item">
-      <a href="#teachertManagement" class="nav-link text-white" data-bs-toggle="collapse" data-bs-target="#teacherManagement"  aria-expanded="false">
-          <i class="fas fa-chalkboard-teacher icon"></i> 
-          <span>Staff Management</span>
-      </a>
-      <div class="collapse" id="teacherManagement">
-          <ul class="nav flex-column ms-0">
-                <li><a href="{{ url_for('admins.manage_teachers') }}" class="nav-link text-white"><span>Add New Staff</span></a></li>
-                <li><a href="#" class="nav-link text-white"><span>View All Teachers</span></a></li>
-                <li><a href="#" class="nav-link text-white"><span>Edit Teacher Details</span></a></li>
-                <li><a href="{{ url_for('admins.assign_teacher_to_class') }}" class="nav-link text-white"><span>Assign Teachers to Classes</span></a></li>
-            </ul>
-      </div>
-    </li>
-    
-    <!-- Manage Session -->
-    <li class="nav-item">
-      <a href="{{ url_for('admins.manage_sessions') }}" class="nav-link text-white">
-        <i class="fas fa-calendar-alt icon"></i>
-        <span>Manage Sessions</span>
-      </a>
-    </li>
-    
-    <li class="nav-item">
-      <a href="#" class="nav-link text-white">
-        <i class="bx bx-cog"></i>
-        <span>Setting</span>
-      </a>
-    </li>
-    <li class="nav-item mt-auto">
-      <a href="{{ url_for('auth.logout') }}" class="nav-link text-white">
-        <i class="bx bx-log-out"></i>
-        <span>Log out</span>
-      </a>
-    </li>
-  </ul>
-</nav>
-
-<section class="home-section">
-  <nav>
-    <div class="sidebar-button">
-      <i class="bx bx-menu sidebarBtn"></i>
-      <span class="dashboard">Dashboard</span>
-    </div>
-    <div class="d-flex align-items-center ms-auto">
-        <form class="d-flex">
-          <input class="form-control me-2" type="search" placeholder="Search..." aria-label="Search"/>
-            <button class="btn btn-primary" type="submit">
-                <i class="bx bx-search"></i>
-            </button>
-        </form>
-        <div class="dropdown ms-3 profile-details">
-          <img src="/static/images/FB_IMG_1715841251928.jpg" alt="Profile" 
-          class="img-fluid rounded circle" style="width: 40px; height: 40px;" />
-          <button class="btn  text-dark dropdown-toggle" id="profileDropdown" data-bs-toggle="dropdown" aria-expanded="false">
-                Gospel Isaac
-            </button>
-            <ul class="dropdown-menu dropdown-menu-end" aria-labelledby="profileDropdown">
-                <li><a class="dropdown-item" href="#">Profile</a></li>
-                <li><a class="dropdown-item" href="#">Logout</a></li>
-            </ul>
-        </div>
-    </div>
-  </nav>
-    <!-- Main Content -->
    <main class="home-content container mt-0">
         <div id="flash-messages-container" class="mt-3">
             {% for category, message in get_flashed_messages(with_categories=True) %}
@@ -458,7 +228,7 @@
 
 {% endblock %}
   <script>
-    // Spinner activator 
+    // Spinner activator
      document.querySelectorAll('form').forEach(form => {
         form.addEventListener('submit', event => {
             const button = form.querySelector('button[type="submit"]');
@@ -468,16 +238,16 @@
             }
         });
     });
-    
+
     // Handle modal confirmation
     document.querySelectorAll('[data-bs-toggle="modal"]').forEach(button => {
         button.addEventListener('click', function(e) {
             e.preventDefault();
-            
+
             const form = e.target.closest('form');
             const actionDescription = this.getAttribute('data-action');
             document.getElementById('modal-message').textContent = `Are you sure you want to ${actionDescription} this student?`;
-    
+
             document.getElementById('modal-confirm-action').onclick = function() {
                 if (form) {
                     form.submit();
@@ -485,7 +255,7 @@
             };
         });
     });
-    
+
     // Highlight active navigation link based on current URL
     const navLinks = document.querySelectorAll("#nav-links .nav-link");
 
@@ -504,10 +274,10 @@
     const sidebar = document.querySelector(".sidebar");
     const sidebarBtn = document.querySelector(".sidebarBtn");
     const collapsibleNavs = document.querySelectorAll(".collapse");
-    
+
     sidebarBtn.onclick = function () {
         sidebar.classList.toggle("active");
-        
+
         // Collapse all expanded submenus when sidebar is toggled
         collapsibleNavs.forEach(nav => {
             if (nav.classList.contains("show")) {
@@ -515,28 +285,27 @@
                 nav.setAttribute("aria-expanded", "false");
             }
         });
-        
+
         if (sidebar.classList.contains("active")) {
             sidebarBtn.classList.replace("bx-menu", "bx-menu-alt-right");
         } else {
             sidebarBtn.classList.replace("bx-menu-alt-right", "bx-menu");
         }
     };
-    
+
     function flash(message, category) {
         const alertContainer = document.getElementById("flash-messages-container");
-    
+
         const alertDiv = document.createElement("div");
         alertDiv.className = `alert ${category} mt-3`;
         alertDiv.textContent = message;
-    
+
         alertContainer.appendChild(alertDiv);
-    
+
         // Optionally, auto-remove the flash message after a timeout
         setTimeout(() => alertDiv.remove(), 3000);
     }
-    
+
 </script>
 </body>
->>>>>>> 7962c330
 </html>