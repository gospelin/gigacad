<<<<<<< HEAD
<!DOCTYPE html>
<html lang="en">
<head>
    <meta charset="UTF-8">
    <meta name="viewport" content="width=device-width, initial-scale=1.0">
    <title>{% block title %}{% endblock %} | Admin</title>
    <link href="https://cdn.jsdelivr.net/npm/bootstrap@5.3.3/dist/css/bootstrap.min.css" rel="stylesheet">
    <link href="https://fonts.googleapis.com/css2?family=Poppins:wght@300;400;500;600&display=swap" rel="stylesheet">
    <link href="https://cdnjs.cloudflare.com/ajax/libs/animate.css/4.1.1/animate.min.css" rel="stylesheet">
    <link href="{{ url_for('static', filename='css/admin.css') }}" rel="stylesheet">
</head>
<body>
    <nav class="navbar navbar-expand-lg navbar-light bg-light">
        <div class="container-fluid">
            <a class="navbar-brand" href="{{ url_for('admin.index') }}">Admin Dashboard</a>
            <button class="navbar-toggler" type="button" data-bs-toggle="collapse" data-bs-target="#navbarNav" aria-controls="navbarNav" aria-expanded="false" aria-label="Toggle navigation">
                <span class="navbar-toggler-icon"></span>
            </button>
            <div class="collapse navbar-collapse" id="navbarNav">
                <ul class="navbar-nav ms-auto">
                    <li class="nav-item">
                        <a class="nav-link" href="{{ url_for('index') }}">Home</a>
                    </li>
                    <li class="nav-item">
                        <a class="nav-link" href="{{ url_for("approve_students") }}">Manage Students</a>
                    </li>
                    <li class="nav-item">
                        <a class="nav-link" href="{{ url_for('manage_classes') }}">Manage Classes</a>
                    </li>
                    <li class="nav-item">
                        <a class="nav-link" href="{{ url_for('manage_subjects') }}">Manage Subjects</a>
                    </li>
                    <li class="nav-item">
                        <a class="nav-link" href="{{ url_for('logout') }}">Logout</a>
                    </li>
                </ul>
            </div>
        </div>
    </nav>
    <div class="container mt-4">
        {% block content %}{% endblock %}
    </div>
    <script src="https://cdn.jsdelivr.net/npm/bootstrap@5.3.3/dist/js/bootstrap.bundle.min.js"></script>
</body>
</html>
=======
<!DOCTYPE html>
<html lang="en">
<head>
    <meta charset="UTF-8">
    <meta name="viewport" content="width=device-width, initial-scale=1.0">
    <title>{% block title %}{% endblock %} | Admin</title>
    <link href="https://cdn.jsdelivr.net/npm/bootstrap@5.3.3/dist/css/bootstrap.min.css" rel="stylesheet">
    <link href="https://fonts.googleapis.com/css2?family=Poppins:wght@300;400;500;600&display=swap" rel="stylesheet">
    <link href="https://cdnjs.cloudflare.com/ajax/libs/animate.css/4.1.1/animate.min.css" rel="stylesheet">
    <link href="{{ url_for('static', filename='css/admin.css') }}" rel="stylesheet">
</head>
<body>
    <nav class="navbar navbar-expand-lg navbar-light bg-light">
        <div class="container-fluid">
            <a class="navbar-brand" href="{{ url_for('admin.index') }}">Admin Dashboard</a>
            <button class="navbar-toggler" type="button" data-bs-toggle="collapse" data-bs-target="#navbarNav" aria-controls="navbarNav" aria-expanded="false" aria-label="Toggle navigation">
                <span class="navbar-toggler-icon"></span>
            </button>
            <div class="collapse navbar-collapse" id="navbarNav">
                <ul class="navbar-nav ms-auto">
                    <li class="nav-item">
                        <a class="nav-link" href="{{ url_for('main.index') }}">Home</a>
                    </li>
                    <li class="nav-item">
                        <a class="nav-link" href="{{ url_for("admins.approve_students") }}">Manage Students</a>
                    </li>
                    <li class="nav-item">
                        <a class="nav-link" href="{{ url_for('admins.manage_classes') }}">Manage Classes</a>
                    </li>
                    <li class="nav-item">
                        <a class="nav-link" href="{{ url_for('admins.manage_subjects') }}">Manage Subjects</a>
                    </li>
                    <li class="nav-item">
                        <a class="nav-link" href="{{ url_for('auth.logout') }}">Logout</a>
                    </li>
                </ul>
            </div>
        </div>
    </nav>
    <div class="container mt-4">
        {% block content %}{% endblock %}
    </div>
    <script src="https://cdn.jsdelivr.net/npm/bootstrap@5.3.3/dist/js/bootstrap.bundle.min.js"></script>
</body>
</html>
>>>>>>> 39f95472
<|MERGE_RESOLUTION|>--- conflicted
+++ resolved
@@ -1,50 +1,3 @@
-<<<<<<< HEAD
-<!DOCTYPE html>
-<html lang="en">
-<head>
-    <meta charset="UTF-8">
-    <meta name="viewport" content="width=device-width, initial-scale=1.0">
-    <title>{% block title %}{% endblock %} | Admin</title>
-    <link href="https://cdn.jsdelivr.net/npm/bootstrap@5.3.3/dist/css/bootstrap.min.css" rel="stylesheet">
-    <link href="https://fonts.googleapis.com/css2?family=Poppins:wght@300;400;500;600&display=swap" rel="stylesheet">
-    <link href="https://cdnjs.cloudflare.com/ajax/libs/animate.css/4.1.1/animate.min.css" rel="stylesheet">
-    <link href="{{ url_for('static', filename='css/admin.css') }}" rel="stylesheet">
-</head>
-<body>
-    <nav class="navbar navbar-expand-lg navbar-light bg-light">
-        <div class="container-fluid">
-            <a class="navbar-brand" href="{{ url_for('admin.index') }}">Admin Dashboard</a>
-            <button class="navbar-toggler" type="button" data-bs-toggle="collapse" data-bs-target="#navbarNav" aria-controls="navbarNav" aria-expanded="false" aria-label="Toggle navigation">
-                <span class="navbar-toggler-icon"></span>
-            </button>
-            <div class="collapse navbar-collapse" id="navbarNav">
-                <ul class="navbar-nav ms-auto">
-                    <li class="nav-item">
-                        <a class="nav-link" href="{{ url_for('index') }}">Home</a>
-                    </li>
-                    <li class="nav-item">
-                        <a class="nav-link" href="{{ url_for("approve_students") }}">Manage Students</a>
-                    </li>
-                    <li class="nav-item">
-                        <a class="nav-link" href="{{ url_for('manage_classes') }}">Manage Classes</a>
-                    </li>
-                    <li class="nav-item">
-                        <a class="nav-link" href="{{ url_for('manage_subjects') }}">Manage Subjects</a>
-                    </li>
-                    <li class="nav-item">
-                        <a class="nav-link" href="{{ url_for('logout') }}">Logout</a>
-                    </li>
-                </ul>
-            </div>
-        </div>
-    </nav>
-    <div class="container mt-4">
-        {% block content %}{% endblock %}
-    </div>
-    <script src="https://cdn.jsdelivr.net/npm/bootstrap@5.3.3/dist/js/bootstrap.bundle.min.js"></script>
-</body>
-</html>
-=======
 <!DOCTYPE html>
 <html lang="en">
 <head>
@@ -89,5 +42,4 @@
     </div>
     <script src="https://cdn.jsdelivr.net/npm/bootstrap@5.3.3/dist/js/bootstrap.bundle.min.js"></script>
 </body>
-</html>
->>>>>>> 39f95472
+</html>