<<<<<<< HEAD
{% extends 'admin/base.html' %}
{% block content %}

<style>
    .table-responsive {
        overflow-x: auto;
    }

    .table th, .table td {
        text-align: center;
        vertical-align: middle;
    }

    @media (max-width: 768px) {
        .table-responsive {
            width: 100%;
            overflow-y: hidden;
            -ms-overflow-style: -ms-autohiding-scrollbar;
            border: 0;
        }
    }
</style>

<div class="container mt-5">
    <h1>Broadsheet</h1>

    {% if broadsheet_data %}
    <a href="{{ url_for('admins.download_broadsheet', class_name=class_name) }}?term={{ current_term }}&session={{ current_session }}" class="btn btn-primary mt-3">Download Broadsheet</a>

    <div class="table-responsive mt-3">
        <table class="table table-bordered">
            <thead>
                <tr>
                    <th rowspan="2">Subjects</th>
                    {% for student_data in broadsheet_data %}
                    <th colspan="4">{{ student_data.student.first_name }} {{ student_data.student.last_name }}</th>
                    {% endfor %}
                    <th>Class Average</th>
                </tr>
                <tr>
                    {% for student in students %}
                    <th>C/A</th>
                    <th>S/T</th>
                    <th>Exam</th>
                    <th>Total</th>
                    {% endfor %}
                    <th></th>
                </tr>
            </thead>
            <tbody>
                {% for subject in subjects %}
                <tr>
                    <td>{{ subject.name }}</td>
                    {% for student_data in broadsheet_data %}
                    {% set result = student_data.results[subject.id] %}
                    <td>{{ result.class_assessment if result.class_assessment else "" }}</td>
                    <td>{{ result.summative_test if result.summative_test else "" }}</td>
                    <td>{{ result.exam if result.exam else "" }}</td>
                    <td>{{ result.total if result.total else "" }}</td>
                    {% endfor %}
                    <td>{{ subject_averages[subject.id]['average'] }}</td>
                </tr>
                {% endfor %}
                <tr>
                    <td>Grand Total</td>
                    {% for student_data in broadsheet_data %}
                    <td colspan="4">{{ student_data.grand_total }}</td>
                    {% endfor %}
                    <td></td>
                </tr>
                <tr>
                    <td>Average</td>
                    {% for student_data in broadsheet_data %}
                    <td colspan="4">{{ student_data.average }}</td>
                    {% endfor %}
                    <td></td>
                </tr>
                <tr>
                    <td>Cumulative Average</td>
                    {% for student_data in broadsheet_data %}
                    <td colspan="4">{{ student_data.cumulative_average }}</td>
                    {% endfor %}
                    <td></td>
                </tr>
                <tr>
                    <td>Position</td>
                    {% for student_data in broadsheet_data %}
                    <td colspan="4">{{ student_data.position }}</td>
                    {% endfor %}
                    <td></td>
                </tr>
            </tbody>
        </table>
    </div>
    {% endif %}

    <div class="text-center">
        <a href="{{ url_for('admins.students_by_class', class_name=class_name) }}" class="btn btn-primary mt-3">Back to Students</a>
        <a href="{{ url_for('admins.select_class') }}" class="btn btn-primary mt-3">Back to Classes</a>
    </div>
</div>

{% endblock %}
>>>>>>> 02b43f95b0e9e406235682e39821112800525dca
=======
{% extends 'admin/base.html' %}
{% block content %}

<style>
    .container-fluid {
        margin-bottom: 20px;
    }

    .table-container {
        overflow-x: auto;
        margin-top: 15px;
        position: relative;
    }
    
     /* Sticky style only applies to the 'Subjects' column */
    .table .subjects-col {
        {% if broadsheet_data|length >= 5 %}
        position: sticky;
        left: 0;
        background-color: #f8f9fa;
        z-index: 2;
        {% endif %}
        max-width: 200px;
    }

    .table .subjects-col:first-child {
        z-index: 3;
    }

    .narrow-column {
        max-width: 200px;
        white-space: nowrap;
        overflow: hidden;
        text-overflow: ellipsis;
    }

    .table-responsive {
        display: table;
        width: 100%;
    }

    .table {
        table-layout: auto;
        width: 100%;
        min-width: 1200px;
    }

    .table th,
    .table td {
        text-align: center;
        vertical-align: middle;
        font-size: 0.85rem;
        padding: 6px;
        min-width: 65px;
        max-width: 80px;
    }

    input[type="number"] {
        padding: 6px;
        font-size: 0.85rem;
        text-align: center;
    }

    .btn {
        font-size: 0.9rem;
    }

   @media (max-width: 768px) {
    .table th,
    .table td {
        font-size: 0.8rem;
        padding: 4px;
    }

    input[type="number"] {
        font-size: 0.8rem;
        padding: 4px;
    }

    .subjects-col {
        font-weight: bold;
        text-align: left; 
        background-color: #fff; 
        padding-left: 8px;
    }

    h1 {
        font-size: 1.4rem;
    }

    .btn {
        font-size: 0.85rem;
        padding: 6px 12px;
    }
}

@media (max-width: 576px) {
    .table th,
    .table td {
        font-size: 0.75rem;
        padding: 4px;
    }

    input[type="number"] {
        font-size: 0.75rem;
        padding: 3px;
    }

    .subjects-col {
        font-weight: bold;
        text-align: left;
        background-color: #fff; 
        padding-left: 6px;
        font-size: 0.8rem; 
        overflow: hidden;
        text-overflow: ellipsis;
    }

    h1 {
        font-size: 1.2rem; 
        text-align: center;
    }

    .btn {
        font-size: 0.75rem;
        padding: 5px 10px;
    }

    .narrow-column {
        max-width: 80px;
        overflow: hidden;
        text-overflow: ellipsis;
        font-size: 0.75rem;
        padding: 3px;
    }
}

</style>

<div class="container-fluid mt-3">
    <h1>Broadsheet for {{ class_name }}</h1>

    {% if broadsheet_data %}
    <a href="{{ url_for('admins.download_broadsheet', class_name=class_name, action=action) }}" class="btn btn-primary mt-3">Download Broadsheet</a>

    <form method="POST" action="{{ url_for('admins.update_broadsheet', class_name=class_name, action=action) }}">
        {{ form.hidden_tag() }}
        <div class="table-container">
            <table class="table table-bordered table-responsive">
                <thead>
                    <tr>
                        <th class="subjects-col {% if broadsheet_data|length < 5 %}narrow-column{% endif %}" rowspan="2">Subjects</th>
                        {% for student_data in broadsheet_data %}
                        <th colspan="4">{{ student_data.student.first_name }} {{ student_data.student.last_name }}</th>
                        {% endfor %}
                        <th>Class Average</th>
                    </tr>
                    <tr>
                        {% for student in students %}
                        <th>C/A</th>
                        <th>S/T</th>
                        <th>Exam</th>
                        <th>Total</th>
                        {% endfor %}
                        <th></th>
                    </tr>
                </thead>
                <tbody>
                    {% for subject in subjects %}
                    <tr>
                        <td class="subjects-col {% if broadsheet_data|length < 5 %}narrow-column{% endif %}">{{ subject.name }}</td>
                        {% for student_data in broadsheet_data %}
                        {% set result = student_data.results.get(subject.id) %}
                        <td>
                            <input type="number" name="results[{{ student_data.student.id }}][{{ subject.id }}][class_assessment]" 
                                   value="{{ result.class_assessment if result and result.class_assessment is not none else '' }}" 
                                   class="form-control" min="0" max="20"/>
                        </td>
                        <td>
                            <input type="number" name="results[{{ student_data.student.id }}][{{ subject.id }}][summative_test]" 
                                   value="{{ result.summative_test if result and result.summative_test is not none else '' }}" 
                                   class="form-control" min="0" max="20"/>
                        </td>
                        <td>
                            <input type="number" name="results[{{ student_data.student.id }}][{{ subject.id }}][exam]" 
                                   value="{{ result.exam if result and result.exam is not none else '' }}" 
                                   class="form-control" min="0" max="60"/>
                        </td>
                        <td>{{ result.total if result and result.total is not none else '' }}</td>
                        {% endfor %}
                        <td>{{ subject_averages[subject.id]['average'] if subject_averages[subject.id]['average'] is not none else 'N/A' }}</td>
                    </tr>
                    {% endfor %}
                    <tr>
                        <td>Grand Total</td>
                        {% for student_data in broadsheet_data %}
                        <td colspan="4">{{ student_data.grand_total if student_data.grand_total is not none else '' }}</td>
                        {% endfor %}
                        <td></td>
                    </tr>
                    <tr>
                        <td>Average</td>
                        {% for student_data in broadsheet_data %}
                        <td colspan="4">{{ student_data.average if student_data.average is not none else '' }}</td>
                        {% endfor %}
                        <td></td>
                    </tr>
                    <tr>
                        <td>Cumulative Average</td>
                        {% for student_data in broadsheet_data %}
                        <td colspan="4">{{ student_data.cumulative_average if student_data.cumulative_average is not none else '' }}</td>
                        {% endfor %}
                        <td></td>
                    </tr>
                    <tr>
                        <td>Position</td>
                        {% for student_data in broadsheet_data %}
                        <td colspan="4">{{ student_data.position if student_data.position is not none else '' }}</td>
                        {% endfor %}
                        <td></td>
                    </tr>
                </tbody>
            </table>
        </div>
        <button type="submit" class="btn btn-primary mt-3">Save Changes</button>
    </form>
    {% endif %}

    <div class="text-center mt-2">
        <a href="{{ url_for('admins.students_by_class', class_name=class_name, action=action) }}" class="btn btn-primary mt-3">Back to Students</a>
        <a href="{{ url_for('admins.select_class', action=action) }}" class="btn btn-primary mt-3">Back to Classes</a>
    </div>
</div>

{% endblock %}
>>>>>>> 7962c330
<|MERGE_RESOLUTION|>--- conflicted
+++ resolved
@@ -1,109 +1,3 @@
-<<<<<<< HEAD
-{% extends 'admin/base.html' %}
-{% block content %}
-
-<style>
-    .table-responsive {
-        overflow-x: auto;
-    }
-
-    .table th, .table td {
-        text-align: center;
-        vertical-align: middle;
-    }
-
-    @media (max-width: 768px) {
-        .table-responsive {
-            width: 100%;
-            overflow-y: hidden;
-            -ms-overflow-style: -ms-autohiding-scrollbar;
-            border: 0;
-        }
-    }
-</style>
-
-<div class="container mt-5">
-    <h1>Broadsheet</h1>
-
-    {% if broadsheet_data %}
-    <a href="{{ url_for('admins.download_broadsheet', class_name=class_name) }}?term={{ current_term }}&session={{ current_session }}" class="btn btn-primary mt-3">Download Broadsheet</a>
-
-    <div class="table-responsive mt-3">
-        <table class="table table-bordered">
-            <thead>
-                <tr>
-                    <th rowspan="2">Subjects</th>
-                    {% for student_data in broadsheet_data %}
-                    <th colspan="4">{{ student_data.student.first_name }} {{ student_data.student.last_name }}</th>
-                    {% endfor %}
-                    <th>Class Average</th>
-                </tr>
-                <tr>
-                    {% for student in students %}
-                    <th>C/A</th>
-                    <th>S/T</th>
-                    <th>Exam</th>
-                    <th>Total</th>
-                    {% endfor %}
-                    <th></th>
-                </tr>
-            </thead>
-            <tbody>
-                {% for subject in subjects %}
-                <tr>
-                    <td>{{ subject.name }}</td>
-                    {% for student_data in broadsheet_data %}
-                    {% set result = student_data.results[subject.id] %}
-                    <td>{{ result.class_assessment if result.class_assessment else "" }}</td>
-                    <td>{{ result.summative_test if result.summative_test else "" }}</td>
-                    <td>{{ result.exam if result.exam else "" }}</td>
-                    <td>{{ result.total if result.total else "" }}</td>
-                    {% endfor %}
-                    <td>{{ subject_averages[subject.id]['average'] }}</td>
-                </tr>
-                {% endfor %}
-                <tr>
-                    <td>Grand Total</td>
-                    {% for student_data in broadsheet_data %}
-                    <td colspan="4">{{ student_data.grand_total }}</td>
-                    {% endfor %}
-                    <td></td>
-                </tr>
-                <tr>
-                    <td>Average</td>
-                    {% for student_data in broadsheet_data %}
-                    <td colspan="4">{{ student_data.average }}</td>
-                    {% endfor %}
-                    <td></td>
-                </tr>
-                <tr>
-                    <td>Cumulative Average</td>
-                    {% for student_data in broadsheet_data %}
-                    <td colspan="4">{{ student_data.cumulative_average }}</td>
-                    {% endfor %}
-                    <td></td>
-                </tr>
-                <tr>
-                    <td>Position</td>
-                    {% for student_data in broadsheet_data %}
-                    <td colspan="4">{{ student_data.position }}</td>
-                    {% endfor %}
-                    <td></td>
-                </tr>
-            </tbody>
-        </table>
-    </div>
-    {% endif %}
-
-    <div class="text-center">
-        <a href="{{ url_for('admins.students_by_class', class_name=class_name) }}" class="btn btn-primary mt-3">Back to Students</a>
-        <a href="{{ url_for('admins.select_class') }}" class="btn btn-primary mt-3">Back to Classes</a>
-    </div>
-</div>
-
-{% endblock %}
->>>>>>> 02b43f95b0e9e406235682e39821112800525dca
-=======
 {% extends 'admin/base.html' %}
 {% block content %}
 
@@ -117,7 +11,7 @@
         margin-top: 15px;
         position: relative;
     }
-    
+
      /* Sticky style only applies to the 'Subjects' column */
     .table .subjects-col {
         {% if broadsheet_data|length >= 5 %}
@@ -185,8 +79,8 @@
 
     .subjects-col {
         font-weight: bold;
-        text-align: left; 
-        background-color: #fff; 
+        text-align: left;
+        background-color: #fff;
         padding-left: 8px;
     }
 
@@ -215,15 +109,15 @@
     .subjects-col {
         font-weight: bold;
         text-align: left;
-        background-color: #fff; 
+        background-color: #fff;
         padding-left: 6px;
-        font-size: 0.8rem; 
+        font-size: 0.8rem;
         overflow: hidden;
         text-overflow: ellipsis;
     }
 
     h1 {
-        font-size: 1.2rem; 
+        font-size: 1.2rem;
         text-align: center;
     }
 
@@ -278,18 +172,18 @@
                         {% for student_data in broadsheet_data %}
                         {% set result = student_data.results.get(subject.id) %}
                         <td>
-                            <input type="number" name="results[{{ student_data.student.id }}][{{ subject.id }}][class_assessment]" 
-                                   value="{{ result.class_assessment if result and result.class_assessment is not none else '' }}" 
+                            <input type="number" name="results[{{ student_data.student.id }}][{{ subject.id }}][class_assessment]"
+                                   value="{{ result.class_assessment if result and result.class_assessment is not none else '' }}"
                                    class="form-control" min="0" max="20"/>
                         </td>
                         <td>
-                            <input type="number" name="results[{{ student_data.student.id }}][{{ subject.id }}][summative_test]" 
-                                   value="{{ result.summative_test if result and result.summative_test is not none else '' }}" 
+                            <input type="number" name="results[{{ student_data.student.id }}][{{ subject.id }}][summative_test]"
+                                   value="{{ result.summative_test if result and result.summative_test is not none else '' }}"
                                    class="form-control" min="0" max="20"/>
                         </td>
                         <td>
-                            <input type="number" name="results[{{ student_data.student.id }}][{{ subject.id }}][exam]" 
-                                   value="{{ result.exam if result and result.exam is not none else '' }}" 
+                            <input type="number" name="results[{{ student_data.student.id }}][{{ subject.id }}][exam]"
+                                   value="{{ result.exam if result and result.exam is not none else '' }}"
                                    class="form-control" min="0" max="60"/>
                         </td>
                         <td>{{ result.total if result and result.total is not none else '' }}</td>
@@ -338,5 +232,4 @@
     </div>
 </div>
 
-{% endblock %}
->>>>>>> 7962c330
+{% endblock %}