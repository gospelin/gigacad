--- conflicted
+++ resolved
@@ -1,409 +1,3 @@
-<<<<<<< HEAD
-{% extends 'admin/base.html' %}
-
-{% block title %}
-Manage Results
-{% endblock %}
-
-<style>
-    .school-header h1 {
-        font-size: 2.5rem;
-        color: #007bff; /* School brand color */
-        margin-bottom: 10px;
-    }
-
-    .school-header h2 {
-        font-size: 1.8rem;
-        color: #6c757d; /* Subtle secondary color */
-    }
-
-    .school-header img {
-        margin-bottom: 15px;
-        border-radius: 50%; /* Circular logo */
-        border: 2px solid #007bff;
-    }
-
-    .card {
-        margin-bottom: 1.5rem;
-        transition: transform 0.3s ease;
-    }
-
-    .card-title {
-        font-size: 1.5rem;
-        font-weight: bold;
-    }
-
-    .card-text {
-        font-size: 1rem;
-        color: #6c757d;
-    }
-
-    .card:hover {
-        transform: scale(1.05);
-    }
-
-    .btn-block {
-        display: block;
-        width: 100%;
-    }
-
-    .table {
-        border-collapse: collapse;
-        background-color: #fff;
-    }
-
-    .table-responsive {
-        overflow-x: auto;
-        margin-bottom: 30px;
-        max-height: 400px; /* Adjust based on your needs */
-        overflow-y: auto;
-        -webkit-overflow-scrolling: touch; /* For mobile users */
-    }
-
-    .table thead {
-        background-color: #007bff; /* Blue header */
-        color: white;
-    }
-
-    .table thead th {
-        border-bottom: 2px solid #dee2e6;
-    }
-
-    .table tbody tr td {
-        vertical-align: middle;
-    }
-
-    .table td, .table th {
-        text-align: center;
-        vertical-align: middle;
-        padding: 12px; /* Comfortable padding */
-    }
-
-    .btn-sm {
-        font-size: 0.875rem;
-        padding: 0.25rem 0.5rem;
-    }
-
-    .progress, .progress-stacked {
-        height: 25px;
-        border-radius: 5px;
-        --bs-progress-bar-bg: #4e54c8;
-
-    }
-
-    .progress-bar {
-        font-size: 1rem;
-        line-height: 25px;
-        color: #fff;
-        background-color: #4e54c8;;
-    }
-
-    @media (max-width: 768px) {
-        .table {
-            font-size: 0.9rem; /* Slightly smaller font for smaller screens */
-        }
-
-        .btn-lg {
-            font-size: 1rem;
-            padding: 0.75rem 1rem;
-        }
-
-        .card {
-            margin-bottom: 1rem;
-        }
-
-        .card-body {
-            text-align: center;
-        }
-
-        .table-responsive {
-            margin-bottom: 10px;
-            /* Adjusted for mobile responsiveness */
-        }
-
-        /* Added for mobile responsiveness */
-        .input-group-text {
-            width: 100%;
-            text-align: left;
-        }
-
-        .form-control {
-            width: 100%;
-        }
-
-        .btn {
-            width: 100%;
-            margin-bottom: 10px;
-        }
-    }
-</style>
-
-{% block content %}
-<div class="container mt-5">
-    <div class="row justify-content-center">
-        <div class="col-lg-10">
-            <div class="card border-0 shadow-lg">
-                <div class="card-body">
-                    <div class="school-header text-center mb-4">
-                        <img
-                            src="{{ url_for('static', filename='images/school_logo.png') }}"
-                            alt="School Logo"
-                            style="width: 100px"
-                            class="img-fluid"
-                        />
-                        <h1>Aunty Anne's Int'l School</h1>
-                        <h2>Student Results</h2>
-                    </div>
-                    <div class="row mb-4">
-                        <div class="col-md-6">
-                            <div class="card text-center shadow-sm">
-                                <div class="card-body text-center">
-                                    <h5 class="card-title">Current Term</h5>
-                                    <p class="card-text">{{ term }}</p>
-                                </div>
-                            </div>
-                        </div>
-                        <div class="col-md-6">
-                            <div class="card text-center shadow-sm">
-                                <div class="card-body text-center">
-                                    <h5 class="card-title">Session</h5>
-                                    <p class="card-text">{{ session }}</p>
-                                </div>
-                            </div>
-                        </div>
-                    </div>
-                    <form method="POST" action="{{ url_for('admins.manage_results', class_name=class_name, student_id=student.id) }}">
-                        {{ form.hidden_tag() }}
-
-                        <div class="row mb-3">
-                            <div class="col-md-6">
-                                <div class="input-group">
-                                    <span class="input-group-text">First Name:</span>
-                                    <span class="form-control" aria-label="First Name">{{ student.first_name }}</span>
-                                </div>
-                            </div>
-                            <div class="col-md-6">
-                                <div class="input-group">
-                                    <span class="input-group-text">Last Name:</span>
-                                    <span class="form-control" aria-label="Last Name">{{ student.last_name }}</span>
-                                </div>
-                            </div>
-                        </div>
-                        <div class="row mb-3">
-                            <div class="col-md-6">
-                                <div class="input-group">
-                                    <label for="next_term_begins" class="input-group-text">
-                                        <span class="input-group-text">
-                                            <i class="bi bi-calendar3"></i> Reopening Date
-                                        </span>
-                                    </label>
-                                    <input
-                                        type="text"
-                                        id="next_term_begins"
-                                        name="next_term_begins"
-                                        class="form-control"
-                                        value="{{ next_term_begins if next_term_begins is not none else '' }}"
-                                    />
-                                </div>
-                            </div>
-                            <div class="col-md-6">
-                                <div class="input-group">
-                                    <label for="last_term_average" class="input-group-text">Last Term Average:</label>
-                                    <input
-                                        type="number"
-                                        id="last_term_average"
-                                        name="last_term_average"
-                                        class="form-control"
-                                        value="{{ last_term_average if last_term_average else '' }}"
-                                        readonly
-                                    />
-                                </div>
-                            </div>
-                        </div>
-
-                        <div class="row mb-3">
-                            <div class="col-md-6">
-                                <div class="input-group">
-                                    <label for="position" class="input-group-text">Position:</label>
-                                    <input
-                                        type="text"
-                                        id="position"
-                                        name="position"
-                                        class="form-control"
-                                        value="{{ position if position else '' }}"
-                                    />
-                                </div>
-                            </div>
-                            <div class="col-md-6">
-                                <div class="input-group">
-                                    <span class="input-group-text">Cumulative Average:</span>
-                                    <span class="form-control" aria-label="Cumulative Average">{{ cumulative_average if cumulative_average is not none else '' }}</span>
-                                </div>
-                            </div>
-                        </div>
-
-                        <div class="row mb-3">
-                            <div class="col-md-6">
-                                <div class="input-group">
-                                    <span class="input-group-text">Average for the Term:</span>
-                                    <span class="form-control" aria-label="Average for the Term">{{ average if average is not none else '' }}</span>
-                                </div>
-                            </div>
-                            <div class="col-md-6">
-                                <div class="input-group">
-                                    <label for="date_issued" class="input-group-text">Date Issued:</label>
-                                    <input
-                                        type="text"
-                                        id="date_issued"
-                                        name="date_issued"
-                                        class="form-control"
-                                        value="{{ date_issued if date_issued else '' }}"
-                                    />
-                                </div>
-                            </div>
-                        </div>
-
-                        <div class="row mb-3">
-                            <div class="col-md-6">
-                                <div class="input-group">
-                                    <span class="input-group-text">Class:</span>
-                                    <span class="form-control" aria-label="Class Name">{{ class_name }}</span>
-                                </div>
-                            </div>
-                        </div>
-
-                        <div style="width: 100%;" class="table-responsive">
-                            <table class="table table-bordered">
-                                <thead>
-                                    <tr>
-                                        <th>Subject</th>
-                                        <th>Class Assessment</th>
-                                        <th>Summative Test</th>
-                                        <th>Examination</th>
-                                        <th>Total</th>
-                                        <th>Grade</th>
-                                        <th>Remark</th>
-                                    </tr>
-                                </thead>
-                                    <tbody>
-                                        {% for subject, subject_form in subject_results %}
-                                            <tr>
-                                                <input type="hidden" name="subjects-{{ loop.index0 }}-subject_id" value="{{ subject.id }}">
-
-                                                <!-- Subject Name -->
-                                                <td>{{ subject.name }}</td>
-
-                                                <!-- Class Assessment -->
-                                                <td>{{ subject_form.class_assessment(class="form-control class-assessment", value=results_dict.get(subject.id).class_assessment if results_dict.get(subject.id) is not none else '') }}</td>
-
-                                                <!-- Summative Test -->
-                                                <td>{{ subject_form.summative_test(class="form-control summative-test", value=results_dict.get(subject.id).summative_test if results_dict.get(subject.id) is not none else '') }}</td>
-
-                                                <!-- Exam -->
-                                                <td>{{ subject_form.exam(class="form-control exam", value=results_dict.get(subject.id).exam if results_dict.get(subject.id) is not none else '') }}</td>
-
-                                                <!-- Total (read-only) -->
-                                                <td>{{ subject_form.total(class="form-control total", readonly=true, value=results_dict.get(subject.id).total if results_dict.get(subject.id) is not none else '') }}</td>
-
-                                                <!-- Grade (read-only) -->
-                                                <td>{{ subject_form.grade(class="form-control grade", readonly=true, value=results_dict.get(subject.id).grade if results_dict.get(subject.id)  else '') }}</td>
-                                                <!-- Remark (read-only) -->
-                                                <td>{{ subject_form.remark(class="form-control remark", readonly=true, value=results_dict.get(subject.id).remark if results_dict.get(subject.id) else '') }}</td>
-                                            </tr>
-                                        {% endfor %}
-                                    </tbody>
-
-                            </table>
-                        </div>
-                        <div class="progress mb-4">
-                            <div
-                                id="resultProgressBar"
-                                class="progress-bar progress-bar-striped"
-                                role="progressbar"
-                                style="width: 0%;"
-                                aria-valuenow="0"
-                                aria-valuemin="0"
-                                aria-valuemax="100">
-                                0%
-                            </div>
-                        </div>
-
-                        <button type="submit" class="btn btn-primary mt-3"><i class="bi bi-save"></i> Save Results</button>
-                    </form>
-
-
-                    <div class="text-center mt-4">
-                        <a href="{{ url_for('admins.students_by_class', class_name=class_name) }}" class="btn btn-primary mt-3">
-                            <i class="bi bi-arrow-left"></i> Back
-                        </a>
-                    </div>
-
-                </div>
-            </div>
-        </div>
-    </div>
-</div>
-{% endblock %}
-
-{% block scripts %}
-<script>
-document.addEventListener("DOMContentLoaded", function () {
-    // Attach event listeners to update totals and progress bar
-    const progressBar = document.getElementById("resultProgressBar");
-
-    const updateProgress = () => {
-        const totalFields = document.querySelectorAll(".class-assessment, .summative-test, .exam").length;
-        let filledFields = 0;
-
-        // Count filled input fields
-        document.querySelectorAll(".class-assessment, .summative-test, .exam").forEach((input) => {
-            if (input.value.trim() !== "") {
-                filledFields++;
-            }
-        });
-
-        // Calculate progress percentage
-        const progress = Math.round((filledFields / totalFields) * 100);
-
-        // Update progress bar
-        progressBar.style.width = `${progress}%`;
-        progressBar.setAttribute("aria-valuenow", progress);
-        progressBar.textContent = `${progress}%`;
-    };
-
-    document.querySelectorAll("table tbody tr").forEach((row) => {
-        const classAssessmentField = row.querySelector(".class-assessment");
-        const summativeTestField = row.querySelector(".summative-test");
-        const examField = row.querySelector(".exam");
-        const totalField = row.querySelector(".total");
-
-        // Update the total field whenever any input changes
-        const updateTotal = () => {
-            const classAssessment = parseInt(classAssessmentField.value) || 0;
-            const summativeTest = parseInt(summativeTestField.value) || 0;
-            const exam = parseInt(examField.value) || 0;
-
-            // Calculate and set the total
-            totalField.value = classAssessment + summativeTest + exam;
-
-            // Update the progress bar
-            updateProgress();
-        };
-
-        // Attach event listeners to relevant fields
-        [classAssessmentField, summativeTestField, examField].forEach((field) => {
-            field.addEventListener("input", updateTotal);
-        });
-    });
-
-    // Initial update for progress bar in case fields are pre-filled
-    updateProgress();
-});
-
-</script>
-
-{% endblock scripts %}
-=======
 {% extends 'admin/base.html' %}
 
 {% block title %}
@@ -416,7 +10,7 @@
         color: #6c757d;
         margin-top: 10px;
     }
-    
+
     .school-header img {
         margin-bottom: 30px;
         border-radius: 50%;
@@ -446,7 +40,7 @@
         display: block;
         width: 100%;
     }
-    
+
     .table {
         border-collapse: collapse;
         background-color: #fff;
@@ -458,12 +52,12 @@
     .table-responsive {
         overflow-x: auto;
         margin-bottom: 30px;
-        max-height: 400px; 
+        max-height: 400px;
         overflow-y: auto;
-        -ms-overflow-scrolling: touch; 
+        -ms-overflow-scrolling: touch;
         position: relative;
     }
-    
+
     .table thead {
         background-color: #007bff;
         color: white;
@@ -476,7 +70,7 @@
     .table tbody tr td {
         vertical-align: middle;
     }
-    
+
     .table td, .table th {
         text-align: center;
         vertical-align: middle;
@@ -484,7 +78,7 @@
         padding: 6px;
         min-width: 35px;
     }
-    
+
     .table th:first-child,
     .table td:first-child {
         position: sticky;
@@ -492,24 +86,24 @@
         background-color: #f8f9fa;
         z-index: 2000;
     }
-    
+
     .table th:first-child {
         z-index: 2050;
-        text-align: left; 
-    }
-    
+        text-align: left;
+    }
+
     .table-responsive {
         overflow-x: auto;
-        overflow-y: hidden; 
+        overflow-y: hidden;
         margin-bottom: 30px;
-        position: relative; 
+        position: relative;
         -ms-overflow-scrolling: touch;
     }
     .progress, .progress-stacked {
         height: 25px;
         border-radius: 5px;
         --bs-progress-bar-bg: #4e54c8;
-       
+
     }
     .progress-bar {
         font-size: 1rem;
@@ -520,7 +114,7 @@
 
     @media (max-width: 768px) {
         .table {
-            font-size: 0.9rem; 
+            font-size: 0.9rem;
         }
         .table th,
         .table td {
@@ -534,11 +128,11 @@
         .btn {
             font-size: 0.8rem;
         }
-    
+
         .card {
             margin-bottom: 1rem;
         }
-        
+
         .card-body {
             text-align: center;
         }
@@ -557,7 +151,7 @@
             margin-bottom: 10px;
         }
     }
-    
+
      @media (max-width: 576px) {
         .table th,
         .table td {
@@ -589,7 +183,7 @@
             </div>
             <form method="POST" action="{{ url_for('admins.update_result', class_name=class_name, student_id=student.id, action=action) }}">
                 {{ form.hidden_tag() }}
-                
+
                 <div class="row mb-3">
                     <div class="col-md-6">
                         <div class="input-group">
@@ -708,7 +302,7 @@
                             <span class="form-control" aria-label="Principal Remark">{{ principal_remark if principal_remark is not none else '' }}</span>
                         </div>
                     </div>
-                    
+
                     <div class="col-md-6">
                         <div class="input-group">
                             <span class="input-group-text">Teacher Remark:</span>
@@ -729,21 +323,21 @@
                                         <th>Grade</th>
                                         <th>Remark</th>
                                     </tr>
-                                </thead>      
+                                </thead>
                                 <tbody>
                                     {% for subject, subject_form in subject_results %}
                                     <tr>
                                         <!-- Hidden Input for Subject ID -->
-                                        <input 
-                                            type="hidden" 
-                                            name="subjects-{{ loop.index0 }}-subject_id" 
+                                        <input
+                                            type="hidden"
+                                            name="subjects-{{ loop.index0 }}-subject_id"
                                             value="{{ subject.id }}"
                                             data-subject-id="{{ subject.id }}"
                                         >
-                                
+
                                         <!-- Subject Name -->
                                         <td>{{ subject.name }}</td>
-                                
+
                                         <!-- Class Assessment -->
                                         <td>
                                             {{ subject_form.class_assessment(
@@ -753,7 +347,7 @@
                                             ) | safe }}
                                             <input type="hidden" data-subject-id="{{ subject.id }}">
                                         </td>
-                                        
+
                                         <!-- Summative Test -->
                                         <td>
                                             {{ subject_form.summative_test(
@@ -763,7 +357,7 @@
                                             ) | safe }}
                                             <input type="hidden" data-subject-id="{{ subject.id }}">
                                         </td>
-                                        
+
                                         <!-- Exam -->
                                         <td>
                                             {{ subject_form.exam(
@@ -774,7 +368,7 @@
                                             <input type="hidden" data-subject-id="{{ subject.id }}">
                                         </td>
 
-                                
+
                                         <!-- Total (read-only) -->
                                         <td>
                                             {{ subject_form.total(
@@ -783,7 +377,7 @@
                                                 value=results_dict.get(subject.id).total if results_dict.get(subject.id) is not none else ''
                                             ) }}
                                         </td>
-                                
+
                                         <!-- Grade (read-only) -->
                                         <td>
                                             {{ subject_form.grade(
@@ -792,7 +386,7 @@
                                                 value=results_dict.get(subject.id).grade if results_dict.get(subject.id) else ''
                                             ) }}
                                         </td>
-                                
+
                                         <!-- Remark (read-only) -->
                                         <td>
                                             {{ subject_form.remark(
@@ -801,7 +395,7 @@
                                                 value=results_dict.get(subject.id).remark if results_dict.get(subject.id) else ''
                                             ) }}
                                         </td>
-                                
+
                                         <!-- Status Indicator -->
                                         <td>
                                             <span id="status_{{ subject.id }}" class="status-indicator"></span>
@@ -813,18 +407,18 @@
                     </table>
                 </div>
                 <div class="progress mb-4">
-                    <div 
-                        id="resultProgressBar" 
-                        class="progress-bar progress-bar-striped" 
-                        role="progressbar" 
-                        style="width: 0%;" 
-                        aria-valuenow="0" 
-                        aria-valuemin="0" 
+                    <div
+                        id="resultProgressBar"
+                        class="progress-bar progress-bar-striped"
+                        role="progressbar"
+                        style="width: 0%;"
+                        aria-valuenow="0"
+                        aria-valuemin="0"
                         aria-valuemax="100">
                         0%
                     </div>
                 </div>
-            
+
                 <button type="submit" class="btn btn-primary mt-3"><i class="bi bi-save"></i> Save Results</button>
             </form>
             <div class="text-center mt-4">
@@ -832,7 +426,7 @@
                     <i class="bi bi-arrow-left"></i> Back
                 </a>
             </div>
-            
+
         </div>
     </div>
 </div>
@@ -844,7 +438,7 @@
 <script>
  // Get CSRF token from meta tag
 const csrfToken = document.querySelector('meta[name="csrf-token"]').getAttribute('content');
-    
+
 document.addEventListener("DOMContentLoaded", function () {
     // Attach event listeners to update totals and progress bar
     const progressBar = document.getElementById("resultProgressBar");
@@ -893,14 +487,14 @@
             field.addEventListener("input", updateTotal);
         });
     });
-    
-    
+
+
     // Initial update for progress bar in case fields are pre-filled
     updateProgress();
 });
 
 let saveTimeout;
- 
+
 $(document).on("blur", ".result-input", function () {
     clearTimeout(saveTimeout);
 
@@ -930,7 +524,7 @@
     saveTimeout = setTimeout(() => {
         $.ajax({
             url: "/admin/update_result_field",
-            method: "POST", 
+            method: "POST",
             headers: {
                 'Content-Type': 'application/json',
                 'X-CSRFToken': csrfToken,
@@ -950,5 +544,4 @@
 });
 </script>
 
-{% endblock scripts %}
->>>>>>> 7962c330
+{% endblock scripts %}