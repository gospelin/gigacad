<!DOCTYPE html>
<html lang="en">
<<<<<<< HEAD
<head>
    <meta charset="UTF-8">
    <meta name="viewport" content="width=device-width, initial-scale=1.0">
    <meta name="description" content="Admin Dashboard for managing school data including students, teachers, parents, and classes.">
    <meta name="keywords" content="Admin Dashboard, School Management, Students, Teachers, Classes">
    <meta name="author" content="Aunty Anne's Int'l School">
    <title>Admin Dashboard</title>
    <link href="https://stackpath.bootstrapcdn.com/bootstrap/4.5.2/css/bootstrap.min.css" rel="stylesheet">
    <link href="https://cdnjs.cloudflare.com/ajax/libs/font-awesome/5.15.3/css/all.min.css" rel="stylesheet">
    <link href="https://cdnjs.cloudflare.com/ajax/libs/animate.css/4.1.1/animate.min.css" rel="stylesheet">
    <link href="https://fonts.googleapis.com/css2?family=Roboto:wght@400;500;700&display=swap" rel="stylesheet" onload="this.rel='stylesheet'">
    <noscript>
        <link href="https://fonts.googleapis.com/css2?family=Roboto:wght@400;500;700&display=swap" rel="stylesheet">
    </noscript>


    <style>
        body {
            font-family: 'Roboto', sans-serif;
        }
        .sidebar {
            height: 100vh;
            background-color: #343a40;
            color: #fff;
            position: fixed;
            width: 220px;
            transition: all 0.3s ease;
        }
        .sidebar a {
            color: #fff;
            text-decoration: none;
            padding: 15px;
            display: block;
            transition: background-color 0.3s ease;
        }
        .sidebar a:hover {
            background-color: #495057;
        }
        .sidebar .active {
            background-color: #007bff;
            color: #fff;
        }
        .sidebar .icon {
            margin-right: 10px;
        }
        .sidebar-toggler {
            display: none;
        }
        main {
            margin-left: 220px;
            padding: 20px;
            transition: all 0.3s ease;
        }
        .card {
            margin-bottom: 20px;
            animation: fadeInUp 1s;
        }
        .card h5 {
            font-weight: 500;
        }
        @media (max-width: 768px) {
            .sidebar {
                width: 100%;
                height: auto;
                position: relative;
            }
            main {
                margin-left: 0;
            }
        }


    </style>
</head>
<body>
    <div class="container-fluid">
        <div class="row">
            <!-- Sidebar Toggler -->
            <div class="sidebar-toggler">
                <i class="fas fa-bars fa-2x"></i>
            </div>
            <!-- Sidebar -->
            <nav class="col-md-2 sidebar">
                <h2 class="text-center py-3">Admin Dashboard</h2>
                <a href="#" id="dashboard-link" class="active"><i class="fas fa-tachometer-alt icon"></i>Dashboard</a>
                <a href="{{ url_for('approve_students') }}" id="students-link"><i class="fas fa-user-graduate icon"></i>Students</a>
                <a href="{{ url_for('manage_subjects') }}" id="subjects-link"><i class="fas fa-book icon"></i> Subjects</a>
                <a href="#" id="teachers-link"><i class="fas fa-chalkboard-teacher icon"></i>Teachers</a>
                <a href="#" id="parents-link"><i class="fas fa-user icon"></i>Parents</a>
                <a href="{{ url_for('manage_classes') }}" id="classes-link"><i class="fas fa-school icon"></i>Classes</a>
                <a href="#" id="attendance-link"><i class="fas fa-calendar-check icon"></i>Attendance</a>
                <a href="#" id="settings-link"><i class="fas fa-cogs icon"></i>Settings</a>
                <a href="{{ url_for('logout') }}" id="logout-link"><i class="fas fa-sign-out-alt icon"></i>Logout</a>
            </nav>
            <!-- Main content -->
            <main role="main" class="col-md-9 ml-sm-auto col-lg-10 px-4">
                {% for message in get_flashed_messages() %}
                    <div class="alert alert-warning mt-3">{{ message }}</div>
                {% endfor %}

                <div class="d-flex justify-content-between flex-wrap flex-md-nowrap align-items-center pt-3 pb-2 mb-3 border-bottom">
                    <h1 class="h2">Dashboard</h1>
                </div>
                <!-- Dashboard cards -->
                <div class="row">
                    <div class="col-md-3 col-sm-6">
                        <div class="card shadow-sm">
                            <div class="card-body">
                                <h5 class="card-title">Students</h5>
                                <p class="card-text">Total: <span id="total-students">{{ total_students }}</span></p>
                            </div>
                        </div>
                    </div>
                    <div class="col-md-3 col-sm-6">
                        <div class="card shadow-sm">
                            <div class="card-body">
                                <h5 class="card-title">Teachers</h5>
                                <p class="card-text">Total: <span id="total-teachers">0</span></p>
                            </div>
                        </div>
                    </div>
                    <div class="col-md-3 col-sm-6">
                        <div class="card shadow-sm">
                            <div class="card-body">
                                <h5 class="card-title">Parents</h5>
                                <p class="card-text">Total: <span id="total-parents">0</span></p>
                            </div>
                        </div>
                    </div>
                    <div class="col-md-3 col-sm-6">
                        <div class="card shadow-sm">
                            <div class="card-body">
                                <h5 class="card-title">Classes</h5>
                                <p class="card-text">Total: <span id="total-classes">0</span></p>
                            </div>
                        </div>
                    </div>
                </div>
                <!-- Charts -->
                <div class="row">
                    <div class="col-md-6">
                        <div class="card shadow-sm">
                            <div class="card-body">
                                <h5 class="card-title">Student Enrollment</h5>
                                <canvas id="studentChart"></canvas>
                            </div>
                        </div>
                    </div>
                    <div class="col-md-6">
                        <div class="card shadow-sm">
                            <div class="card-body">
                                <h5 class="card-title">Teacher Distribution</h5>
                                <canvas id="teacherChart"></canvas>
                            </div>
                        </div>
                    </div>
                </div>
            </main>
        </div>
    </div>
    <script src="https://code.jquery.com/jquery-3.5.1.slim.min.js"></script>
    <script src="https://cdn.jsdelivr.net/npm/@popperjs/core@2.5.4/dist/umd/popper.min.js"></script>
    <script src="https://stackpath.bootstrapcdn.com/bootstrap/4.5.2/js/bootstrap.min.js"></script>
    <script src="https://cdn.jsdelivr.net/npm/chart.js"></script>
    <script>
        $(document).ready(function() {
            $('.sidebar-toggler').on('click', function() {
                $('.sidebar').toggleClass('open');
            });
        });

        $(document).ready(function() {
            $('.sidebar-toggler').on('click', function() {
                $('.sidebar').toggleClass('open');
                setTimeout(function() {
                    studentChart.resize();
                    teacherChart.resize();
                }, 300);
            });
        });

        $(document).ready(function() {
            // Get current URL path
            var path = window.location.pathname;

            // Highlight the active sidebar link based on path
            if (path.includes('dashboard')) {
                $('#dashboard-link').addClass('active');
            } else if (path.includes('approve_students')) {
                $('#students-link').addClass('active');
            } // Add more conditions for other links
        });



        // Dummy data for charts and cards (replace with dynamic data as needed)
        const totalStudents = 234;
        const totalTeachers = 20;
        const totalParents = 115;
        const totalClasses = 10;

        $('#total-students').text(totalStudents);
        $('#total-teachers').text(totalTeachers);
        $('#total-parents').text(totalParents);
        $('#total-classes').text(totalClasses);

        // Student Enrollment Chart
        const studentChartCtx = document.getElementById('studentChart').getContext('2d');
        const studentChart = new Chart(studentChartCtx, {
            type: 'bar',
            data: {
                labels: ['Basic 1', 'Basic 2', 'Basic 3', 'Basic 4', 'Basic 5'],
                datasets: [{
                    label: '# of Students',
                    data: [12, 19, 3, 5, 2],
                    backgroundColor: 'rgba(54, 162, 235, 0.2)',
                    borderColor: 'rgba(54, 162, 235, 1)',
                    borderWidth: 1
                }]
            },
            options: {
                scales: {
                    y: {
                        beginAtZero: true
                    }
                }
            }
        });

        // Teacher Distribution Chart
        const teacherChartCtx = document.getElementById('teacherChart').getContext('2d');
        const teacherChart = new Chart(teacherChartCtx, {
            type: 'pie',
            data: {
                labels: ['Math', 'Science', 'English', 'History', 'Art'],
                datasets: [{
                    label: '# of Teachers',
                    data: [3, 5, 2, 4, 6],
                    backgroundColor: [
                        'rgba(255, 99, 132, 0.2)',
                        'rgba(54, 162, 235, 0.2)',
                        'rgba(255, 206, 86, 0.2)',
                        'rgba(75, 192, 192, 0.2)',
                        'rgba(153, 102, 255, 0.2)'
                    ],
                    borderColor: [
                        'rgba(255, 99, 132, 1)',
                        'rgba(54, 162, 235, 1)',
                        'rgba(255, 206, 86, 1)',
                        'rgba(75, 192, 192, 1)',
                        'rgba(153, 102, 255, 1)'
                    ],
                    borderWidth: 1
                }]
            },
            options: {
                responsive: true,
                plugins: {
                    legend: {
                        position: 'top',
                    },
                    tooltip: {
                        callbacks: {
                            label: function(tooltipItem) {
                                return `${tooltipItem.label}: ${tooltipItem.raw}`;
                            }
                        }
                    }
                }
            }
        });
    </script>
</body>
</html>

=======
    <head>
        <meta charset="UTF-8" />
        <meta name="viewport" content="width=device-width, initial-scale=1.0" />
        <meta
            name="description"
            content="Admin Dashboard for managing school data including students, teachers, parents, and classes."
        />
        <meta
            name="keywords"
            content="Admin Dashboard, School Management, Students, Teachers, Classes"
        />
        <meta name="author" content="Aunty Anne's Int'l School" />
        <title>Admin Dashboard</title>
        <link
            href="https://stackpath.bootstrapcdn.com/bootstrap/4.5.2/css/bootstrap.min.css"
            rel="stylesheet"
        />
        <link
            href="https://cdnjs.cloudflare.com/ajax/libs/font-awesome/5.15.3/css/all.min.css"
            rel="stylesheet"
        />
        <link
            href="https://cdnjs.cloudflare.com/ajax/libs/animate.css/4.1.1/animate.min.css"
            rel="stylesheet"
        />
        <link
            href="https://fonts.googleapis.com/css2?family=Roboto:wght@400;500;700&display=swap"
            rel="stylesheet"
            onload="this.rel='stylesheet'"
        />
        <noscript>
            <link
                href="https://fonts.googleapis.com/css2?family=Roboto:wght@400;500;700&display=swap"
                rel="stylesheet"
            />
        </noscript>

        <style>
            body {
                font-family: "Roboto", sans-serif;
            }
            .sidebar {
                height: 100vh;
                background-color: #343a40;
                color: #fff;
                position: fixed;
                width: 220px;
                transition: all 0.3s ease;
            }
            .sidebar a {
                color: #fff;
                text-decoration: none;
                padding: 15px;
                display: block;
                transition: background-color 0.3s ease;
            }
            .sidebar a:hover {
                background-color: #495057;
            }
            .sidebar .active {
                background-color: #007bff;
                color: #fff;
            }
            .sidebar .icon {
                margin-right: 10px;
            }
            .sidebar-toggler {
                display: none;
            }
            main {
                margin-left: 220px;
                padding: 20px;
                transition: all 0.3s ease;
            }
            .card {
                margin-bottom: 20px;
                animation: fadeInUp 1s;
            }
            .card h5 {
                font-weight: 500;
            }
            @media (max-width: 768px) {
                .sidebar {
                    width: 100%;
                    height: auto;
                    position: relative;
                }
                main {
                    margin-left: 0;
                }
            }
        </style>
    </head>
    <body>
        <div class="container-fluid">
            <div class="row">
                <!-- Sidebar Toggler -->
                <div class="sidebar-toggler">
                    <i class="fas fa-bars fa-2x"></i>
                </div>
                <!-- Sidebar -->
                <nav class="col-md-2 sidebar">
                    <h2 class="text-center py-3">Admin Dashboard</h2>
                    <a href="#" id="dashboard-link" class="active"
                        ><i class="fas fa-tachometer-alt icon"></i>Dashboard</a
                    >
                    <a
                        href="{{ url_for('admins.approve_students') }}"
                        id="students-link"
                        ><i class="fas fa-user-graduate icon"></i>Students</a
                    >
                    <a
                        href="{{ url_for('admins.manage_subjects') }}"
                        id="subjects-link"
                        ><i class="fas fa-book icon"></i> Subjects</a
                    >
                    <a href="#" id="teachers-link"
                        ><i class="fas fa-chalkboard-teacher icon"></i
                        >Teachers</a
                    >
                    <a href="#" id="parents-link"
                        ><i class="fas fa-user icon"></i>Parents</a
                    >
                    <a href="{{ url_for('admins.manage_classes') }}" id="classes-link"
                        ><i class="fas fa-school icon"></i>Classes</a
                    >
                    <a href="#" id="attendance-link"
                        ><i class="fas fa-calendar-check icon"></i>Attendance</a
                    >
                    <a href="#" id="settings-link"
                        ><i class="fas fa-cogs icon"></i>Settings</a
                    >
                    <a href="{{ url_for('auth.logout') }}" id="logout-link"
                        ><i class="fas fa-sign-out-alt icon"></i>Logout</a
                    >
                </nav>
                <!-- Main content -->
                <main role="main" class="col-md-9 ml-sm-auto col-lg-10 px-4">
                    {% for message in get_flashed_messages() %}
                    <div class="alert alert-warning mt-3">{{ message }}</div>
                    {% endfor %}

                    <div
                        class="d-flex justify-content-between flex-wrap flex-md-nowrap align-items-center pt-3 pb-2 mb-3 border-bottom"
                    >
                        <h1 class="h2">Dashboard</h1>
                    </div>
                    <!-- Dashboard cards -->
                    <div class="row">
                        <div class="col-md-3 col-sm-6">
                            <div class="card shadow-sm">
                                <div class="card-body">
                                    <h5 class="card-title">Students</h5>
                                    <p class="card-text">
                                        Total:
                                        <span id="total-students"
                                            >{{ total_students }}</span
                                        >
                                    </p>
                                </div>
                            </div>
                        </div>
                        <div class="col-md-3 col-sm-6">
                            <div class="card shadow-sm">
                                <div class="card-body">
                                    <h5 class="card-title">Teachers</h5>
                                    <p class="card-text">
                                        Total:
                                        <span id="total-teachers">0</span>
                                    </p>
                                </div>
                            </div>
                        </div>
                        <div class="col-md-3 col-sm-6">
                            <div class="card shadow-sm">
                                <div class="card-body">
                                    <h5 class="card-title">Parents</h5>
                                    <p class="card-text">
                                        Total: <span id="total-parents">0</span>
                                    </p>
                                </div>
                            </div>
                        </div>
                        <div class="col-md-3 col-sm-6">
                            <div class="card shadow-sm">
                                <div class="card-body">
                                    <h5 class="card-title">Classes</h5>
                                    <p class="card-text">
                                        Total: <span id="total-classes">0</span>
                                    </p>
                                </div>
                            </div>
                        </div>
                    </div>
                    <!-- Charts -->
                    <div class="row">
                        <div class="col-md-6">
                            <div class="card shadow-sm">
                                <div class="card-body">
                                    <h5 class="card-title">
                                        Student Enrollment
                                    </h5>
                                    <canvas id="studentChart"></canvas>
                                </div>
                            </div>
                        </div>
                        <div class="col-md-6">
                            <div class="card shadow-sm">
                                <div class="card-body">
                                    <h5 class="card-title">
                                        Teacher Distribution
                                    </h5>
                                    <canvas id="teacherChart"></canvas>
                                </div>
                            </div>
                        </div>
                    </div>
                </main>
            </div>
        </div>
        <script src="https://code.jquery.com/jquery-3.5.1.slim.min.js"></script>
        <script src="https://cdn.jsdelivr.net/npm/@popperjs/core@2.5.4/dist/umd/popper.min.js"></script>
        <script src="https://stackpath.bootstrapcdn.com/bootstrap/4.5.2/js/bootstrap.min.js"></script>
        <script src="https://cdn.jsdelivr.net/npm/chart.js"></script>
        <script>
            $(document).ready(function () {
                $(".sidebar-toggler").on("click", function () {
                    $(".sidebar").toggleClass("open");
                });
            });

            $(document).ready(function () {
                $(".sidebar-toggler").on("click", function () {
                    $(".sidebar").toggleClass("open");
                    setTimeout(function () {
                        studentChart.resize();
                        teacherChart.resize();
                    }, 300);
                });
            });

            $(document).ready(function () {
                // Get current URL path
                var path = window.location.pathname;

                // Highlight the active sidebar link based on path
                if (path.includes("dashboard")) {
                    $("#dashboard-link").addClass("active");
                } else if (path.includes("approve_students")) {
                    $("#students-link").addClass("active");
                } // Add more conditions for other links
            });

            // Dummy data for charts and cards (replace with dynamic data as needed)
            const totalStudents = 234;
            const totalTeachers = 20;
            const totalParents = 115;
            const totalClasses = 10;

            $("#total-students").text(totalStudents);
            $("#total-teachers").text(totalTeachers);
            $("#total-parents").text(totalParents);
            $("#total-classes").text(totalClasses);

            // Student Enrollment Chart
            const studentChartCtx = document
                .getElementById("studentChart")
                .getContext("2d");
            const studentChart = new Chart(studentChartCtx, {
                type: "bar",
                data: {
                    labels: [
                        "Basic 1",
                        "Basic 2",
                        "Basic 3",
                        "Basic 4",
                        "Basic 5",
                    ],
                    datasets: [
                        {
                            label: "# of Students",
                            data: [12, 19, 3, 5, 2],
                            backgroundColor: "rgba(54, 162, 235, 0.2)",
                            borderColor: "rgba(54, 162, 235, 1)",
                            borderWidth: 1,
                        },
                    ],
                },
                options: {
                    scales: {
                        y: {
                            beginAtZero: true,
                        },
                    },
                },
            });

            // Teacher Distribution Chart
            const teacherChartCtx = document
                .getElementById("teacherChart")
                .getContext("2d");
            const teacherChart = new Chart(teacherChartCtx, {
                type: "pie",
                data: {
                    labels: ["Math", "Science", "English", "History", "Art"],
                    datasets: [
                        {
                            label: "# of Teachers",
                            data: [3, 5, 2, 4, 6],
                            backgroundColor: [
                                "rgba(255, 99, 132, 0.2)",
                                "rgba(54, 162, 235, 0.2)",
                                "rgba(255, 206, 86, 0.2)",
                                "rgba(75, 192, 192, 0.2)",
                                "rgba(153, 102, 255, 0.2)",
                            ],
                            borderColor: [
                                "rgba(255, 99, 132, 1)",
                                "rgba(54, 162, 235, 1)",
                                "rgba(255, 206, 86, 1)",
                                "rgba(75, 192, 192, 1)",
                                "rgba(153, 102, 255, 1)",
                            ],
                            borderWidth: 1,
                        },
                    ],
                },
                options: {
                    responsive: true,
                    plugins: {
                        legend: {
                            position: "top",
                        },
                        tooltip: {
                            callbacks: {
                                label: function (tooltipItem) {
                                    return `${tooltipItem.label}: ${tooltipItem.raw}`;
                                },
                            },
                        },
                    },
                },
            });
        </script>
    </body>
</html>
>>>>>>> 39f95472
<|MERGE_RESOLUTION|>--- conflicted
+++ resolved
@@ -1,282 +1,5 @@
 <!DOCTYPE html>
 <html lang="en">
-<<<<<<< HEAD
-<head>
-    <meta charset="UTF-8">
-    <meta name="viewport" content="width=device-width, initial-scale=1.0">
-    <meta name="description" content="Admin Dashboard for managing school data including students, teachers, parents, and classes.">
-    <meta name="keywords" content="Admin Dashboard, School Management, Students, Teachers, Classes">
-    <meta name="author" content="Aunty Anne's Int'l School">
-    <title>Admin Dashboard</title>
-    <link href="https://stackpath.bootstrapcdn.com/bootstrap/4.5.2/css/bootstrap.min.css" rel="stylesheet">
-    <link href="https://cdnjs.cloudflare.com/ajax/libs/font-awesome/5.15.3/css/all.min.css" rel="stylesheet">
-    <link href="https://cdnjs.cloudflare.com/ajax/libs/animate.css/4.1.1/animate.min.css" rel="stylesheet">
-    <link href="https://fonts.googleapis.com/css2?family=Roboto:wght@400;500;700&display=swap" rel="stylesheet" onload="this.rel='stylesheet'">
-    <noscript>
-        <link href="https://fonts.googleapis.com/css2?family=Roboto:wght@400;500;700&display=swap" rel="stylesheet">
-    </noscript>
-
-
-    <style>
-        body {
-            font-family: 'Roboto', sans-serif;
-        }
-        .sidebar {
-            height: 100vh;
-            background-color: #343a40;
-            color: #fff;
-            position: fixed;
-            width: 220px;
-            transition: all 0.3s ease;
-        }
-        .sidebar a {
-            color: #fff;
-            text-decoration: none;
-            padding: 15px;
-            display: block;
-            transition: background-color 0.3s ease;
-        }
-        .sidebar a:hover {
-            background-color: #495057;
-        }
-        .sidebar .active {
-            background-color: #007bff;
-            color: #fff;
-        }
-        .sidebar .icon {
-            margin-right: 10px;
-        }
-        .sidebar-toggler {
-            display: none;
-        }
-        main {
-            margin-left: 220px;
-            padding: 20px;
-            transition: all 0.3s ease;
-        }
-        .card {
-            margin-bottom: 20px;
-            animation: fadeInUp 1s;
-        }
-        .card h5 {
-            font-weight: 500;
-        }
-        @media (max-width: 768px) {
-            .sidebar {
-                width: 100%;
-                height: auto;
-                position: relative;
-            }
-            main {
-                margin-left: 0;
-            }
-        }
-
-
-    </style>
-</head>
-<body>
-    <div class="container-fluid">
-        <div class="row">
-            <!-- Sidebar Toggler -->
-            <div class="sidebar-toggler">
-                <i class="fas fa-bars fa-2x"></i>
-            </div>
-            <!-- Sidebar -->
-            <nav class="col-md-2 sidebar">
-                <h2 class="text-center py-3">Admin Dashboard</h2>
-                <a href="#" id="dashboard-link" class="active"><i class="fas fa-tachometer-alt icon"></i>Dashboard</a>
-                <a href="{{ url_for('approve_students') }}" id="students-link"><i class="fas fa-user-graduate icon"></i>Students</a>
-                <a href="{{ url_for('manage_subjects') }}" id="subjects-link"><i class="fas fa-book icon"></i> Subjects</a>
-                <a href="#" id="teachers-link"><i class="fas fa-chalkboard-teacher icon"></i>Teachers</a>
-                <a href="#" id="parents-link"><i class="fas fa-user icon"></i>Parents</a>
-                <a href="{{ url_for('manage_classes') }}" id="classes-link"><i class="fas fa-school icon"></i>Classes</a>
-                <a href="#" id="attendance-link"><i class="fas fa-calendar-check icon"></i>Attendance</a>
-                <a href="#" id="settings-link"><i class="fas fa-cogs icon"></i>Settings</a>
-                <a href="{{ url_for('logout') }}" id="logout-link"><i class="fas fa-sign-out-alt icon"></i>Logout</a>
-            </nav>
-            <!-- Main content -->
-            <main role="main" class="col-md-9 ml-sm-auto col-lg-10 px-4">
-                {% for message in get_flashed_messages() %}
-                    <div class="alert alert-warning mt-3">{{ message }}</div>
-                {% endfor %}
-
-                <div class="d-flex justify-content-between flex-wrap flex-md-nowrap align-items-center pt-3 pb-2 mb-3 border-bottom">
-                    <h1 class="h2">Dashboard</h1>
-                </div>
-                <!-- Dashboard cards -->
-                <div class="row">
-                    <div class="col-md-3 col-sm-6">
-                        <div class="card shadow-sm">
-                            <div class="card-body">
-                                <h5 class="card-title">Students</h5>
-                                <p class="card-text">Total: <span id="total-students">{{ total_students }}</span></p>
-                            </div>
-                        </div>
-                    </div>
-                    <div class="col-md-3 col-sm-6">
-                        <div class="card shadow-sm">
-                            <div class="card-body">
-                                <h5 class="card-title">Teachers</h5>
-                                <p class="card-text">Total: <span id="total-teachers">0</span></p>
-                            </div>
-                        </div>
-                    </div>
-                    <div class="col-md-3 col-sm-6">
-                        <div class="card shadow-sm">
-                            <div class="card-body">
-                                <h5 class="card-title">Parents</h5>
-                                <p class="card-text">Total: <span id="total-parents">0</span></p>
-                            </div>
-                        </div>
-                    </div>
-                    <div class="col-md-3 col-sm-6">
-                        <div class="card shadow-sm">
-                            <div class="card-body">
-                                <h5 class="card-title">Classes</h5>
-                                <p class="card-text">Total: <span id="total-classes">0</span></p>
-                            </div>
-                        </div>
-                    </div>
-                </div>
-                <!-- Charts -->
-                <div class="row">
-                    <div class="col-md-6">
-                        <div class="card shadow-sm">
-                            <div class="card-body">
-                                <h5 class="card-title">Student Enrollment</h5>
-                                <canvas id="studentChart"></canvas>
-                            </div>
-                        </div>
-                    </div>
-                    <div class="col-md-6">
-                        <div class="card shadow-sm">
-                            <div class="card-body">
-                                <h5 class="card-title">Teacher Distribution</h5>
-                                <canvas id="teacherChart"></canvas>
-                            </div>
-                        </div>
-                    </div>
-                </div>
-            </main>
-        </div>
-    </div>
-    <script src="https://code.jquery.com/jquery-3.5.1.slim.min.js"></script>
-    <script src="https://cdn.jsdelivr.net/npm/@popperjs/core@2.5.4/dist/umd/popper.min.js"></script>
-    <script src="https://stackpath.bootstrapcdn.com/bootstrap/4.5.2/js/bootstrap.min.js"></script>
-    <script src="https://cdn.jsdelivr.net/npm/chart.js"></script>
-    <script>
-        $(document).ready(function() {
-            $('.sidebar-toggler').on('click', function() {
-                $('.sidebar').toggleClass('open');
-            });
-        });
-
-        $(document).ready(function() {
-            $('.sidebar-toggler').on('click', function() {
-                $('.sidebar').toggleClass('open');
-                setTimeout(function() {
-                    studentChart.resize();
-                    teacherChart.resize();
-                }, 300);
-            });
-        });
-
-        $(document).ready(function() {
-            // Get current URL path
-            var path = window.location.pathname;
-
-            // Highlight the active sidebar link based on path
-            if (path.includes('dashboard')) {
-                $('#dashboard-link').addClass('active');
-            } else if (path.includes('approve_students')) {
-                $('#students-link').addClass('active');
-            } // Add more conditions for other links
-        });
-
-
-
-        // Dummy data for charts and cards (replace with dynamic data as needed)
-        const totalStudents = 234;
-        const totalTeachers = 20;
-        const totalParents = 115;
-        const totalClasses = 10;
-
-        $('#total-students').text(totalStudents);
-        $('#total-teachers').text(totalTeachers);
-        $('#total-parents').text(totalParents);
-        $('#total-classes').text(totalClasses);
-
-        // Student Enrollment Chart
-        const studentChartCtx = document.getElementById('studentChart').getContext('2d');
-        const studentChart = new Chart(studentChartCtx, {
-            type: 'bar',
-            data: {
-                labels: ['Basic 1', 'Basic 2', 'Basic 3', 'Basic 4', 'Basic 5'],
-                datasets: [{
-                    label: '# of Students',
-                    data: [12, 19, 3, 5, 2],
-                    backgroundColor: 'rgba(54, 162, 235, 0.2)',
-                    borderColor: 'rgba(54, 162, 235, 1)',
-                    borderWidth: 1
-                }]
-            },
-            options: {
-                scales: {
-                    y: {
-                        beginAtZero: true
-                    }
-                }
-            }
-        });
-
-        // Teacher Distribution Chart
-        const teacherChartCtx = document.getElementById('teacherChart').getContext('2d');
-        const teacherChart = new Chart(teacherChartCtx, {
-            type: 'pie',
-            data: {
-                labels: ['Math', 'Science', 'English', 'History', 'Art'],
-                datasets: [{
-                    label: '# of Teachers',
-                    data: [3, 5, 2, 4, 6],
-                    backgroundColor: [
-                        'rgba(255, 99, 132, 0.2)',
-                        'rgba(54, 162, 235, 0.2)',
-                        'rgba(255, 206, 86, 0.2)',
-                        'rgba(75, 192, 192, 0.2)',
-                        'rgba(153, 102, 255, 0.2)'
-                    ],
-                    borderColor: [
-                        'rgba(255, 99, 132, 1)',
-                        'rgba(54, 162, 235, 1)',
-                        'rgba(255, 206, 86, 1)',
-                        'rgba(75, 192, 192, 1)',
-                        'rgba(153, 102, 255, 1)'
-                    ],
-                    borderWidth: 1
-                }]
-            },
-            options: {
-                responsive: true,
-                plugins: {
-                    legend: {
-                        position: 'top',
-                    },
-                    tooltip: {
-                        callbacks: {
-                            label: function(tooltipItem) {
-                                return `${tooltipItem.label}: ${tooltipItem.raw}`;
-                            }
-                        }
-                    }
-                }
-            }
-        });
-    </script>
-</body>
-</html>
-
-=======
     <head>
         <meta charset="UTF-8" />
         <meta name="viewport" content="width=device-width, initial-scale=1.0" />
@@ -622,5 +345,4 @@
             });
         </script>
     </body>
-</html>
->>>>>>> 39f95472
+</html>