--- conflicted
+++ resolved
@@ -32,21 +32,13 @@
                             {{ form.class_id.label(class="form-label") }} {{
                             form.class_id(class="form-control") }}
                         </div>
-                         <div class="form-group">
-                            {{ form.gender.label(class="form-label") }} {{
-                            form.gender(class="form-control") }}
-                        </div>
-<<<<<<< HEAD
-                         <div class="form-group">
+                        <div class="form-group">
                             {{ form.gender.label(class="form-label") }} {{
                             form.gender(class="form-control") }}
                         </div>
                         <div class="form-group">
-                            {{ form.submit(class="btn btn-primary") }}
+                            {{ form.submit(class="btn btn-primary mt-3 bi bi-save") }}
                         </div>
-=======
-                        <button type="submit" class="btn btn-primary mt-3"><i class="bi bi-save"></i> Save Results</button>
->>>>>>> 7962c330
                     </form>
                     <div class="text-center mt-4">
                         <a href="{{ url_for('admins.students', class_name=form.data.class_name, action=action) }}" class="btn btn-primary mt-3">
@@ -57,7 +49,7 @@
             </div>
         </div>
     </div>
-    
-    
+
+
 </div>
 {% endblock %}