<<<<<<< HEAD
{% extends 'admin/base.html' %} {% block content %}
        <div class="container mt-5">
            {% for message in get_flashed_messages() %}
            <div class="alert alert-warning mt-3">{{ message }}</div>
            {% endfor %}

            <h1 class="text-center mb-5 animate__animated animate__fadeInDown">
                Students in {{ entry_class }}
            </h1>
            <table
                class="table table-striped table-responsive animate__animated animate__fadeInUp"
            >
                <thead>
                    <tr>
                        <th>ID</th>
                        <th>First Name</th>
                        <th>Middle Name</th>
                        <th>Last Name</th>
                        <th>Username</th>
                        <th>Password</th>
                        <th>Actions</th>
                    </tr>
                </thead>
                <tbody>
                    {% for student in students %}
                    <tr>
                        <td>{{ student.id }}</td>
                        <td>{{ student.first_name }}</td>
                        <td>{{ student.middle_name }}</td>
                        <td>{{ student.last_name }}</td>
                        <td>{{ student.username }}</td>
                        <td>{{ student.password }}</td>
                        <td>
                            <a
                                href="{{ url_for('admins.edit_student', student_id=student.id) }}"
                                class="btn btn-warning btn-sm"
                                >Edit</a
                            >
                            <form
                                action="{{ url_for('admins.delete_student', student_id=student.id) }}"
                                method="POST"
                                style="display: inline"
                                onsubmit="return confirm('Are you sure you want to delete this student?');"
                            >
                                {{ form.hidden_tag() }}
                                <button
                                    type="submit"
                                    class="btn btn-danger btn-sm"
                                >
                                    Delete
                                </button>
                            </form>
                            <a
                                href="{{ url_for('admins.manage_results', student_id=student.id) }}"
                                class="btn btn-info btn-sm"
                                >Manage Result</a
                            >
                        </td>
                    </tr>
                    {% endfor %}
                </tbody>
            </table>
            <div class="text-center">
                <a
                    href="{{ url_for('admins.manage_classes') }}"
                    class="btn btn-secondary mt-3"
                    >Back to Dashboard</a
                >
                <a
                    href="{{ url_for('admins.broadsheet', entry_class=entry_class) }}"
                    class="btn btn-secondary mt-3"
                    >Generate Broadsheet</a
                >
            </div>
        </div>
{% endblock %}
=======
{% extends 'admin/base.html' %} 
{% block content %}

<style>
    /* General Styling */
    .container {
        background-color: #ffffff;
        border-radius: 8px;
        box-shadow: 0 4px 12px rgba(0, 0, 0, 0.15);
        padding: 30px;
    }

    h2, h1 {
        font-weight: 600;
        text-align: center;
    }

    /* Widgets Section */
    .stats-widget {
        display: flex;
        justify-content: space-between;
        margin-bottom: 20px;
    }

    .stat-card {
        flex: 1;
        background: #f9f9f9;
        border-radius: 8px;
        box-shadow: 0 2px 6px rgba(0, 0, 0, 0.1);
        padding: 15px;
        text-align: center;
        margin: 0 10px;
    }

    .stat-card h3 {
        margin: 0;
        font-size: 1.5rem;
    }

    .stat-card p {
        margin: 5px 0 0;
        color: #666;
    }

    /* Table Styling */
    .table {
        margin-top: 20px;
    }
    
    .table-responsive {
        width: 100%;
        overflow-x: auto;
        -webkit-overflow-scrolling: touch;
        position: relative;
    }

    .table th, .table td {
        padding: 10px;
        vertical-align: middle;
        font-size: 0.85rem;
    }

    .table-row:hover {
        background-color: #f1f1f1;
        cursor: pointer;
    }


    .table thead {
        background-color: #333;
        color: #fff;
    }
    
    .table th, .table td {
        padding: 15px;
        vertical-align: middle;
        font-size: 0.95rem;
        word-wrap: nowrap;
        white-space: normal;
    }

    .table-row:hover {
        background-color: #f1f1f1;
        cursor: pointer;
    }
    
    .form-control {
        padding: 10px;
    }

    /* Action Buttons */
    .btn {
        border-radius: 5px;
        padding: 8px 12px;
        font-weight: 500;
        margin: 2px;
    }

    /* Filter and Search Section */
    .filters {
        display: flex;
        justify-content: space-between;
        align-items: center;
        margin-bottom: 15px;
    }

    .search-bar {
        flex: 1;
        margin-right: 15px;
    }

    .filter-dropdown {
        width: 200px;
    }
    
    .search-bar, .filter-dropdown {
        flex: 1 1 100%;
        margin-bottom: 10px;
    }

    /* Action Buttons */
    .btn {
        border-radius: 5px;
        padding: 8px 12px;
        font-weight: 500;
        margin: 2px;
    }

    /* Modal Styling */
    .modal {
        display: none;
        position: fixed;
        z-index: 2050;
        left: 0;
        top: 0;
        width: 100%;
        height: 100%;
        /*overflow: hidden;*/
        background-color: rgba(0, 0, 0, 0.5);
    }

    .modal-content {
        background-color: #fff;
        margin: 15% auto;
        padding: 20px;
        border-radius: 8px;
        max-width: 500px;
    }

    .modal-close {
        float: right;
        font-size: 1.5rem;
        font-weight: bold;
        color: #333;
        cursor: pointer;
    }
    
    
   @media (min-width: 576px) {
        .search-bar {
            margin-right: 15px;
        }
    
        .filter-dropdown {
            flex: 1 1 auto;
            margin-bottom: 0;
        }
    }
    
    @media (max-width: 576px) {
        .container {
            padding: 15px;
        }
        
        .stats-widget {
            flex-direction: column;
            gap: 10px;
        }
    
        .stat-card {
            margin: 0; /* Remove side margins */
        }
        
        .filters {
            flex-direction: column;
            gap: 10px;
        }
    
        .filter-dropdown,
        .search-bar {
            flex: 1 1 auto;
            margin-right: 0;
        }
        
        .table th, .table td {
            padding: 5px;
            font-size: 0.75rem;
        }
        
        .modal-content {
            margin: 10% auto;
            max-width: 90%;
        }
        
        .btn {
            font-size: 0.85rem;
        }
        
    }
    
    /* @media (max-width: 768px) {*/
    /*    .table-responsive {*/
    /*        width: 100%;*/
            /*overflow-y: auto;*/
    /*        -ms-overflow-style: -ms-autohiding-scrollbar;*/
    /*        border: 0;*/
    /*    }*/
    /*}*/
    
</style>

<!-- Modal for Confirmation -->
    <div class="modal fade" id="deleteModal" tabindex="-1" aria-labelledby="deleteModalLabel" aria-hidden="true">
        <div class="modal-dialog">
            <div class="modal-content">
                <div class="modal-header">
                    <h5 class="modal-title" id="deleteModalLabel">Confirm Deletion</h5>
                    <button type="button" class="btn-close" data-bs-dismiss="modal" aria-label="Close"></button>
                </div>
                <div class="modal-body">
                    Are you sure you want to delete this student?
                </div>
                <div class="modal-footer">
                    <button type="button" class="btn btn-secondary" data-bs-dismiss="modal">Close</button>
                    <button type="button" class="btn btn-danger" id="confirmDeleteBtn">Delete</button>
                </div>
            </div>
        </div>
    </div>

<div class="flex-fill container-fluid mt-0">
    <!--<nav aria-label="breadcrumb">-->
    <!--    <ol class="breadcrumb">-->
    <!--        <li class="breadcrumb-item"><a href="{{ url_for('admins.admin_dashboard') }}">Home</a></li>-->
    <!--        <li class="breadcrumb-item"><a href="{{ url_for('admins.select_class') }}">Classes</a></li>-->
    <!--        <li class="breadcrumb-item active" aria-current="page">Students</li>-->
    <!--    </ol>-->
    <!--</nav>-->

    <!-- Stats Section -->
    <div class="stats-widget">
       <div class="stat-card">
            <i class="bi bi-people"></i>
            <h3>{{ total_students }}</h3>
            <p>Total Students</p>
        </div>
        <div class="stat-card">
            <h3>{{ approved_students }}</h3>
            <p>Approved</p>
        </div>
        <div class="stat-card">
            <h3>{{ fees_paid }}</h3>
            <p>Fees Paid</p>
        </div>
        <div class="stat-card">
            <h3>{{ promoted_students }}</h3>
            <p>Promoted</p>
        </div>
    </div>

    <!-- Filters and Search -->
    <div class="filters">
        <input type="text" class="form-control search-bar" placeholder="Search students by name or ID...">
        <select name="fee_status" class="form-control filter-dropdown">
            <option value="">Filter by Fee Status</option>
            <option value="paid">Fees Paid</option>
            <option value="unpaid">Fees Unpaid</option>
        </select>
        <select name="approval_status" class="form-control filter-dropdown">
            <option value="">Filter by Approval Status</option>
            <option value="approved">Approved</option>
            <option value="pending">Pending Approval</option>
        </select>
    </div>

    {% if students %}
        <h1 class="text-center mb-4">Students in {{ class_name }} for {{ current_session }} Academic Session</h1>
        <div class="container">
            
            <div class="table-responsive">
                <table class="table table-striped">
                   <thead>
                        <tr>
                            <th>Registration ID</th>
                            <th>First Name</th>
                            <th>Last Name</th>
                            <th>Actions</th>
                        </tr>
                    </thead>
                    <tbody>
                        {% for student in students %}
                        <tr class="table-row" data-fee-status="{{ 'paid' if student.has_paid_fee else 'unpaid' }}" data-approval-status="{{ 'approved' if student.approved else 'pending' }}">
                            <td>{{ student.reg_no }}</td>
                            <td>{{ student.first_name }}</td>
                            <td>{{ student.last_name }}</td>
            
                            <td>
                                <!-- Actions Dropdown -->
                                <div class="btn-group dropend">
                                    <button class="btn btn-primary dropdown-toggle" type="button" data-bs-toggle="dropdown" aria-expanded="false">
                                        Actions                                    
                                    </button>
                                    <div class="dropdown-menu dropdown-menu-end dropdown-menu-sm-start dropdown-menu-md-start " aria-labelledby="actionsDropdown">
                                        <a class="dropdown-item" href="{{ url_for('admins.edit_student', class_name=class_name, student_id=student.id) }}">Edit</a>
                                        <a class="dropdown-item" href="{{ url_for('admins.manage_results', class_name=class_name, student_id=student.id) }}">Manage Results</a>
                                        <form action="{{ url_for('admins.approve_student', class_name=class_name, student_id=student.id) }}" method="POST">
                                            {{ form.hidden_tag() }}
                                            {% if not student.approved %}
                                            <button type="submit" class="dropdown-item">Approve</button>
                                            {% endif %}
                                        </form>
                                        <form action="{{ url_for('admins.deactivate_student', class_name=class_name, student_id=student.id) }}" method="POST">
                                            {{ form.hidden_tag() }}
                                            {% if student.approved %}
                                            <button type="submit" class="dropdown-item">Deactivate</button>
                                            {% endif %}
                                        </form>
                                        
                                        <form method="POST" action="{{ url_for('admins.promote_student', class_name=class_name, student_id=student.id) }}">
                                            {{ form.hidden_tag() }}
                                            <button  type="submit" class="dropdown-item">Promote</button>
                                        </form>
            
                                        <form method="POST" action="{{ url_for('admins.demote_student', class_name=class_name, student_id=student.id) }}">
                                            {{ form.hidden_tag() }}
                                            <button type="submit" class="dropdown-item">Demote</button>
                                        </form>
            
                                        <form action="{{ url_for('admins.delete_student', class_name=class_name, student_id=student.id) }}" method="POST">
                                            {{ form.hidden_tag() }}
                                            <button class="delete-btn dropdown-item" data-bs-toggle="modal" data-bs-target="#deleteModal" data-action="{{ url_for('admins.delete_student', class_name=class_name, student_id=student.id) }}" type="button">Delete</button>
                                        </form>
                                        
                                        <form action="{{ url_for('admins.delete_student_record', class_name=class_name, student_id=student.id) }}" method="POST">
                                            {{ form.hidden_tag() }}
                                            <button type="submit" class="delete-btn dropdown-item" data-bs-toggle="modal" data-bs-target="#deleteModal" data-action="{{ url_for('admins.delete_student_record', class_name=class_name, student_id=student.id) }}">Delete for {{current_session}} </button>
                                        </form>
            
                                        <form action="{{ url_for('admins.toggle_fee_status', class_name=class_name, student_id=student.id) }}" method="POST">
                                            {{ form.hidden_tag() }}
                                            <button type="submit" class="dropdown-item">
                                                {% if student.has_paid_fee %}
                                                    Mark as Unpaid
                                                {% else %}
                                                    Mark as Paid
                                                {% endif %}
                                            </button>
                                        </form>
                                        <!-- Additional actions here -->
                                    </div>
                                </div>
                            </td>
                        </tr>
                        {% endfor %}
                    </tbody>
                </table>
            </div>
        </div>
        <!-- Broadsheet and Print Buttons -->
        <div class="text-center">
            <a href="{{ url_for('admins.select_class') }}" class="btn btn-primary mt-3">Back to Classes</a>
            <a href="{{ url_for('admins.broadsheet', class_name=class_name ) }}" class="btn btn-secondary mt-3">Generate Broadsheet</a>
            <button onclick="printStudentDetails()" class="btn btn-primary mt-3">Print Student Details</button>
        </div>
    {% endif %}
</div>

{% endblock %}

{% block scripts %}
<script>
    // Initialize Modal for Delete Confirmation
    document.querySelectorAll('[data-bs-toggle="modal"]').forEach((button) => {
            button.addEventListener('click', (e) => {
                e.preventDefault();
    
            const modalElement = document.getElementById('deleteModal');
            const modalInstance = bootstrap.Modal.getOrCreateInstance(modalElement);
    
            // Assuming the form is associated with the button
            const form = e.target.closest('form');
            const confirmButton = document.getElementById('confirmDeleteBtn');
    
            modalInstance.show();
    
            confirmButton.onclick = () => {
                form.submit(); // Submit the form
            };
        });
    });
    
    // Filter Functionality
    document.querySelectorAll('.filter-dropdown').forEach((dropdown) => {
        dropdown.addEventListener('change', function () {
            const feeStatus = document.querySelector('select[name="fee_status"]').value;
            const approvalStatus = document.querySelector('select[name="approval_status"]').value;

            // Update Table Visibility
            document.querySelectorAll('.table-row').forEach((row) => {
                const feePaid = row.dataset.feeStatus; // e.g., "paid"
                const approved = row.dataset.approvalStatus; // e.g., "approved"

                const feeMatch = !feeStatus || feePaid === feeStatus;
                const approvalMatch = !approvalStatus || approved === approvalStatus;

                row.style.display = feeMatch && approvalMatch ? '' : 'none';
            });
        });
    });

    // Search Implementation
    document.querySelector('.search-bar').addEventListener('input', function (e) {
        const searchTerm = e.target.value.toLowerCase();
        document.querySelectorAll('.table-row').forEach((row) => {
            const matches = Array.from(row.cells).some((cell) => {
                return cell.textContent.toLowerCase().includes(searchTerm);
            });
            row.style.display = matches ? '' : 'none';
        });
    });
</script>
{% endblock scripts %}
>>>>>>> 7c69e37d
<|MERGE_RESOLUTION|>--- conflicted
+++ resolved
@@ -1,82 +1,4 @@
-<<<<<<< HEAD
-{% extends 'admin/base.html' %} {% block content %}
-        <div class="container mt-5">
-            {% for message in get_flashed_messages() %}
-            <div class="alert alert-warning mt-3">{{ message }}</div>
-            {% endfor %}
-
-            <h1 class="text-center mb-5 animate__animated animate__fadeInDown">
-                Students in {{ entry_class }}
-            </h1>
-            <table
-                class="table table-striped table-responsive animate__animated animate__fadeInUp"
-            >
-                <thead>
-                    <tr>
-                        <th>ID</th>
-                        <th>First Name</th>
-                        <th>Middle Name</th>
-                        <th>Last Name</th>
-                        <th>Username</th>
-                        <th>Password</th>
-                        <th>Actions</th>
-                    </tr>
-                </thead>
-                <tbody>
-                    {% for student in students %}
-                    <tr>
-                        <td>{{ student.id }}</td>
-                        <td>{{ student.first_name }}</td>
-                        <td>{{ student.middle_name }}</td>
-                        <td>{{ student.last_name }}</td>
-                        <td>{{ student.username }}</td>
-                        <td>{{ student.password }}</td>
-                        <td>
-                            <a
-                                href="{{ url_for('admins.edit_student', student_id=student.id) }}"
-                                class="btn btn-warning btn-sm"
-                                >Edit</a
-                            >
-                            <form
-                                action="{{ url_for('admins.delete_student', student_id=student.id) }}"
-                                method="POST"
-                                style="display: inline"
-                                onsubmit="return confirm('Are you sure you want to delete this student?');"
-                            >
-                                {{ form.hidden_tag() }}
-                                <button
-                                    type="submit"
-                                    class="btn btn-danger btn-sm"
-                                >
-                                    Delete
-                                </button>
-                            </form>
-                            <a
-                                href="{{ url_for('admins.manage_results', student_id=student.id) }}"
-                                class="btn btn-info btn-sm"
-                                >Manage Result</a
-                            >
-                        </td>
-                    </tr>
-                    {% endfor %}
-                </tbody>
-            </table>
-            <div class="text-center">
-                <a
-                    href="{{ url_for('admins.manage_classes') }}"
-                    class="btn btn-secondary mt-3"
-                    >Back to Dashboard</a
-                >
-                <a
-                    href="{{ url_for('admins.broadsheet', entry_class=entry_class) }}"
-                    class="btn btn-secondary mt-3"
-                    >Generate Broadsheet</a
-                >
-            </div>
-        </div>
-{% endblock %}
-=======
-{% extends 'admin/base.html' %} 
+{% extends 'admin/base.html' %}
 {% block content %}
 
 <style>
@@ -124,7 +46,7 @@
     .table {
         margin-top: 20px;
     }
-    
+
     .table-responsive {
         width: 100%;
         overflow-x: auto;
@@ -148,7 +70,7 @@
         background-color: #333;
         color: #fff;
     }
-    
+
     .table th, .table td {
         padding: 15px;
         vertical-align: middle;
@@ -161,7 +83,7 @@
         background-color: #f1f1f1;
         cursor: pointer;
     }
-    
+
     .form-control {
         padding: 10px;
     }
@@ -190,7 +112,7 @@
     .filter-dropdown {
         width: 200px;
     }
-    
+
     .search-bar, .filter-dropdown {
         flex: 1 1 100%;
         margin-bottom: 10px;
@@ -232,69 +154,59 @@
         color: #333;
         cursor: pointer;
     }
-    
-    
+
+
    @media (min-width: 576px) {
         .search-bar {
             margin-right: 15px;
         }
-    
+
         .filter-dropdown {
             flex: 1 1 auto;
             margin-bottom: 0;
         }
     }
-    
+
     @media (max-width: 576px) {
         .container {
             padding: 15px;
         }
-        
+
         .stats-widget {
             flex-direction: column;
             gap: 10px;
         }
-    
+
         .stat-card {
             margin: 0; /* Remove side margins */
         }
-        
+
         .filters {
             flex-direction: column;
             gap: 10px;
         }
-    
+
         .filter-dropdown,
         .search-bar {
             flex: 1 1 auto;
             margin-right: 0;
         }
-        
+
         .table th, .table td {
             padding: 5px;
             font-size: 0.75rem;
         }
-        
+
         .modal-content {
             margin: 10% auto;
             max-width: 90%;
         }
-        
+
         .btn {
             font-size: 0.85rem;
         }
-        
-    }
-    
-    /* @media (max-width: 768px) {*/
-    /*    .table-responsive {*/
-    /*        width: 100%;*/
-            /*overflow-y: auto;*/
-    /*        -ms-overflow-style: -ms-autohiding-scrollbar;*/
-    /*        border: 0;*/
-    /*    }*/
-    /*}*/
-    
+
+    }
 </style>
 
 <!-- Modal for Confirmation -->
@@ -364,7 +276,7 @@
     {% if students %}
         <h1 class="text-center mb-4">Students in {{ class_name }} for {{ current_session }} Academic Session</h1>
         <div class="container">
-            
+
             <div class="table-responsive">
                 <table class="table table-striped">
                    <thead>
@@ -381,12 +293,12 @@
                             <td>{{ student.reg_no }}</td>
                             <td>{{ student.first_name }}</td>
                             <td>{{ student.last_name }}</td>
-            
+
                             <td>
                                 <!-- Actions Dropdown -->
                                 <div class="btn-group dropend">
                                     <button class="btn btn-primary dropdown-toggle" type="button" data-bs-toggle="dropdown" aria-expanded="false">
-                                        Actions                                    
+                                        Actions
                                     </button>
                                     <div class="dropdown-menu dropdown-menu-end dropdown-menu-sm-start dropdown-menu-md-start " aria-labelledby="actionsDropdown">
                                         <a class="dropdown-item" href="{{ url_for('admins.edit_student', class_name=class_name, student_id=student.id) }}">Edit</a>
@@ -403,27 +315,27 @@
                                             <button type="submit" class="dropdown-item">Deactivate</button>
                                             {% endif %}
                                         </form>
-                                        
+
                                         <form method="POST" action="{{ url_for('admins.promote_student', class_name=class_name, student_id=student.id) }}">
                                             {{ form.hidden_tag() }}
                                             <button  type="submit" class="dropdown-item">Promote</button>
                                         </form>
-            
+
                                         <form method="POST" action="{{ url_for('admins.demote_student', class_name=class_name, student_id=student.id) }}">
                                             {{ form.hidden_tag() }}
                                             <button type="submit" class="dropdown-item">Demote</button>
                                         </form>
-            
+
                                         <form action="{{ url_for('admins.delete_student', class_name=class_name, student_id=student.id) }}" method="POST">
                                             {{ form.hidden_tag() }}
                                             <button class="delete-btn dropdown-item" data-bs-toggle="modal" data-bs-target="#deleteModal" data-action="{{ url_for('admins.delete_student', class_name=class_name, student_id=student.id) }}" type="button">Delete</button>
                                         </form>
-                                        
+
                                         <form action="{{ url_for('admins.delete_student_record', class_name=class_name, student_id=student.id) }}" method="POST">
                                             {{ form.hidden_tag() }}
                                             <button type="submit" class="delete-btn dropdown-item" data-bs-toggle="modal" data-bs-target="#deleteModal" data-action="{{ url_for('admins.delete_student_record', class_name=class_name, student_id=student.id) }}">Delete for {{current_session}} </button>
                                         </form>
-            
+
                                         <form action="{{ url_for('admins.toggle_fee_status', class_name=class_name, student_id=student.id) }}" method="POST">
                                             {{ form.hidden_tag() }}
                                             <button type="submit" class="dropdown-item">
@@ -461,22 +373,22 @@
     document.querySelectorAll('[data-bs-toggle="modal"]').forEach((button) => {
             button.addEventListener('click', (e) => {
                 e.preventDefault();
-    
+
             const modalElement = document.getElementById('deleteModal');
             const modalInstance = bootstrap.Modal.getOrCreateInstance(modalElement);
-    
+
             // Assuming the form is associated with the button
             const form = e.target.closest('form');
             const confirmButton = document.getElementById('confirmDeleteBtn');
-    
+
             modalInstance.show();
-    
+
             confirmButton.onclick = () => {
                 form.submit(); // Submit the form
             };
         });
     });
-    
+
     // Filter Functionality
     document.querySelectorAll('.filter-dropdown').forEach((dropdown) => {
         dropdown.addEventListener('change', function () {
@@ -507,5 +419,4 @@
         });
     });
 </script>
-{% endblock scripts %}
->>>>>>> 7c69e37d
+{% endblock scripts %}