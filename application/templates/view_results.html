--- conflicted
+++ resolved
@@ -1,4 +1,3 @@
-<<<<<<< HEAD
 {% extends "layout.html" %}
 {% block content %}
 
@@ -93,21 +92,21 @@
                         </tr>
                         <tr>
                             <td>Student ID</td>
-                            <td>AAIS/0559/00{{student.id}}</td>
+                            <td>AAIS/00{{student.id}}</td>
                             <td>Next Term Begins</td>
                             <td>9th Jan, 2024</td>
                         </tr>
                         <tr>
                             <td>Gender</td>
-                            <td>{{(student.gender).capitalize()}}</td>
+                            <td>Male</td>
                             <td>Average for the Term:</td>
                             <td>{{ average_total }}</td>
                         </tr>
                         <tr>
                             <td>Total Obtained</td>
-                            <td>{{total_obtained}}</td>
+                            <td>1726</td>
                             <td>Total Obtainable</td>
-                            <td>{{total_obtainable}}</td>
+                            <td>2000</td>
                         </tr>
                     </table>
                     <div class="table-responsive">
@@ -213,219 +212,3 @@
 </div>
 
 {% endblock %}
-=======
-{% extends "layout.html" %}
-{% block content %}
-
-<style>
-/* Print View Styles */
-@media print {
-    .print-view {
-        width: 210mm;
-        margin: auto;
-        padding: 5mm; /* Adjusted padding for better spacing */
-        font-family: 'Times New Roman', Times, serif;
-        font-size: 12pt;
-        color: #333;
-    }
-
-    .table-bordered {
-        border: 1px solid #000;
-    }
-
-    .table-bordered th,
-    .table-bordered td {
-        border: 1px solid #000;
-        font-size: 11pt;
-    }
-
-    .details, .text-end {
-        text-align: left;
-    }
-
-    /* Hide elements not needed for printing */
-    .navbar,
-    .footer,
-    .top-bar,
-    .btn {
-        display: none;
-    }
-
-    /* Adjust card layout for printing */
-    .card {
-        margin-bottom: 5mm; /* Adjusted margin to fit content */
-        border: 2px solid #000;
-        box-shadow: none;
-    }
-
-    .card-header {
-        padding: 5mm; /* Adjusted padding for better spacing */
-    }
-
-    .card-body {
-        padding: 5mm; /* Adjusted padding for better spacing */
-    }
-
-    .card-title {
-        font-size: 20px;
-        margin-top: 0;
-    }
-
-    .card-text {
-        font-size: 16px;
-    }
-
-    .card-subtitle {
-        font-size: 20px;
-        margin-bottom: 5mm; /* Adjusted margin to fit content */
-    }
-
-    /* Adjust table layout for printing */
-    .table {
-        margin-bottom: 5mm; /* Adjusted margin to fit content */
-    }
-}
-</style>
-
-
-<div class="container mt-5 print-view">
-    <div class="row justify-content-center">
-        <div class="col-lg-8">
-            <div class="card">
-                <div class="card-header text-center">
-                    <img src="{{url_for('static', filename='images/MY_SCHOOL_LOGO.png')}}" alt="School Logo" class="school-logo" style="width: 100px;">
-                    <h1 class="card-title text-uppercase">{{ school_name }}</h1>
-                    <p class="card-text">6 OOMNNE DRIVE, ABAYI, ABA, ABIA STATE</p>
-                    <h2 class="card-subtitle text-uppercase">REPORT SHEET FOR {{ results[0].term }} TERM {{ results[0].session }} SESSION</h2>
-                </div>
-                <div class="card-body details">
-                    <table class="table table-striped">
-                        <tr>
-                            <td>Name</td>
-                            <td>{{ student.first_name }} {{ student.last_name }}</td>
-                            <td>Class</td>
-                            <td>{{ student.entry_class }}</td>
-                        </tr>
-                        <tr>
-                            <td>Student ID</td>
-                            <td>AAIS/0559/00{{student.id}}</td>
-                            <td>Next Term Begins</td>
-                            <td>9th Jan, 2024</td>
-                        </tr>
-                        <tr>
-                            <td>Gender</td>
-                            <td>{{(student.gender).capitalize()}}</td>
-                            <td>Average for the Term:</td>
-                            <td>{{ average_total }}</td>
-                        </tr>
-                        <tr>
-                            <td>Total Obtained</td>
-                            <td>{{total_obtained}}</td>
-                            <td>Total Obtainable</td>
-                            <td>{{total_obtainable}}</td>
-                        </tr>
-                    </table>
-                    <div class="table-responsive">
-                        <table class="table table-bordered">
-                            <thead>
-                                <tr>
-                                    <th>Subject</th>
-                                    <th>Class Assessment</th>
-                                    <th>Summative Test</th>
-                                    <th>Exam</th>
-                                    <th>Total</th>
-                                    <th>Grade</th>
-                                    <th>Remark</th>
-                                </tr>
-                            </thead>
-                            <tbody>
-                                {% for result in results %}
-                                <tr>
-                                    <td>{{ result.subject.name }}</td>
-                                    <td>{{ result.class_assessment }}</td>
-                                    <td>{{ result.summative_test }}</td>
-                                    <td>{{ result.exam }}</td>
-                                    <td>{{ result.total }}</td>
-                                    <td>{{ result.grade }}</td>
-                                    <td>{{ result.remark }}</td>
-                                </tr>
-                                {% endfor %}
-                                <tr>
-                                    <td class="text-end"><strong>Grand Total:</strong></td>
-                                    <td><strong>{{ grand_total.class_assessment }}</strong></td>
-                                    <td><strong>{{ grand_total.summative_test }}</strong></td>
-                                    <td><strong>{{ grand_total.exam }}</strong></td>
-                                    <td><strong>{{ grand_total.total }}</strong></td>
-                                    <td colspan="2"></td>
-                                </tr>
-    
-                            </tbody>
-                        </table>
-                        <p class="card-text text-center">Grades: A+ [95-100], A [80-94], B+ [70-79], B [65-69], C+ [60-64],</p>
-                        <p class="card-text text-center">C [50-59], D [40-49], E [30-39], F [0-29] </p>
-                    </div>
-                    <div class="remarks mt-4">
-                        <table class="table">
-                            <tbody>
-                                <tr>
-                                    <td><strong>School Principal Comment:</strong></td>
-                                    <td>VERY IMPRESSIVE WORK, WONDERFULLY DONE! YOU HAVE MADE A DIFFERENCE, YOU ARE NOW A REFERENCE POINT.</td>
-                                </tr>
-                                <tr>
-                                    <td><strong>Class Teacher Comment:</strong></td>
-                                    <td>EXCELLENT RESULT, KEEP IT UP</td>
-                                </tr>
-                            </tbody>
-                        </table>
-                    </div>
-
-                    {#
-                    <div class="card mt-4 grades">
-                        <div class="card-body">
-                            <p class="card-text text-center">Grades: A+ [95-100], A [80-94], B+ [70-79], B [65-69], C+ [60-64], C [50-59], D [40-49], E [30-39], F [0-29]</p>
-                            <p class="card-text text-center">
-                        </div>
-                    </div>
-                    
-                    <div class="behaviour mt-4">
-                        <h3>Behaviour</h3>
-                        <table class="table table-bordered">
-                            <tbody>
-                                <tr>
-                                    <td>Handwriting</td>
-                                    <td>5</td>
-                                    <td>Punctuality</td>
-                                    <td>5</td>
-                                    <td>Initiative</td>
-                                    <td>5</td>
-                                    <td>Obedience</td>
-                                    <td>5</td>
-                                    <td>Honesty</td>
-                                    <td>5</td>
-                                </tr>
-                                <tr>
-                                    <td>Neatness</td>
-                                    <td>5</td>
-                                    <td>Attentiveness</td>
-                                    <td>5</td>
-                                    <td>Respect</td>
-                                    <td>5</td>
-                                    <td>Attitude</td>
-                                    <td>5</td>
-                                    <td>Creativity</td>
-                                    <td>5</td>
-                                </tr>
-                            </tbody>
-                        </table>
-                        <p>Key Rating: 5 - Excellent, 4 - Very Good, 3 - Satisfactory, 2 - Poor, 1 - Very Poor</p>
-                    </div>
-                    #}
-                </div>
-            </div>
-            
-        </div>
-    </div>
-</div>
-
-{% endblock %}
->>>>>>> d221f9cd
