--- conflicted
+++ resolved
@@ -1,8 +1,4 @@
-<<<<<<< HEAD
-{% extends "base.html" %} {% block content %}
-=======
 {% extends "student/base.html" %} {% block content %}
->>>>>>> 7c69e37d
 
 <style>
     /* General Styles */
@@ -114,14 +110,14 @@
         vertical-align: middle;
         color: #333;
     }
-    
+
      .table th {
         background-color: #333;
         color: #fff;
         text-transform: uppercase;
         border: 1px solid #fff;
     }
-    
+
 
     .table .subject-column {
         width: 55%;
@@ -132,7 +128,7 @@
     .table .summative-column {
         width: 10%;
         text-align: center;
-        
+
     }
 
     .table .classwork-column {
@@ -316,36 +312,20 @@
 
 <div class="container mt-5 print-view">
     <div class="row justify-content-center">
-<<<<<<< HEAD
-        <div class="col-lg-8">
-            {% for message in get_flashed_messages() %}
-                <div class="alert alert-warning mt-3">{{ message }}</div>
-            {% endfor %}
-            <div class="card border-0 shadow-lg">
-                <div class="card-body">
-                    <div class="school-header">
-                        <img src="{{url_for('static', filename='images/MY_SCHOOL_LOGO.png')}}" alt="School Logo" class="img-fluid school-logo" width="60">
-=======
         <div class="col-lg-12">
             <a href="{{ url_for('students.download_results_pdf', student_id=student.id, term=term, session=session) }}" class="text-center btn btn-primary mt-3">Download Result</a>
             <div class="card border-0 shadow-lg">
                 <div class="card-body">
                     <div class="school-header">
                         <img src="{{ url_for('static', filename='images/school_logo.png') }}" alt="School Logo" class="img-fluid school-logo" width="60">
->>>>>>> 7c69e37d
                         <div class="school-info">
                             <h1 class="card-title text-center text-uppercase">{{ school_name }}</h1>
                             <p style="color: pink;" class="text-center card-text">6 OOMNNE DRIVE, ABAYI, ABA, ABIA STATE</p>
                             <h2 class="text-center card-subtitle text-uppercase">REPORT SHEET FOR {{ term }} {{ session }} SESSION</h2>
                         </div>
                     </div>
-<<<<<<< HEAD
-                    <div class="table-responsive card-body details">
-                        <table class="table table-striped">
-=======
                     <div class="table-responsive text-start card-body details">
                         <table class="table  table-striped">
->>>>>>> 7c69e37d
                             <tr class="text-uppercase">
                                 <td>Name</td>
                                 <td>{{ student.first_name }} &nbsp;
@@ -379,75 +359,13 @@
                                 <td style="font-size: 9pt;">Average for the Term </td>
                                 <td>{{ average }}</td>
                             </tr>
-<<<<<<< HEAD
-                            {% if "Creche" in student.entry_class or "Nursery" in student.entry_class or "Basic" in student.entry_class %}
-=======
                             {% if "Creche" in student_class or "Nursery" in student_class or "Basic" in student_class %}
->>>>>>> 7c69e37d
                             <tr class="text-uppercase">
                                 <td>Position in class</td>
                                 <td colspan="3">{{ position }}</td>
                             </tr>
                             {% endif %}
                         </table>
-<<<<<<< HEAD
-                        <div style="width: 100%;" class="table-responsive">
-                            <table style="width: 100%;" class="table table-bordered">
-                                <thead>
-                                    <tr style="font-size: 8pt;">
-                                        <th style="width: 20%;">Subjects</th>
-                                        <th class="text-center" style="width: 8%;"><span>Class Work</span><br><span>(20)</span></th>
-                                        <th class="text-center" style="width: 8%;"><span>Summative Test</span><br><span>(20)</span></th>
-                                        <th class="text-center" style="width: 8%;"><span>Exam</span><br><span>(60)</span></th>
-                                        <th class="text-center" style="width: 8%;"><span>Total</span><br><span>(100)</span></th>
-                                        <th class="text-center" style="width: 8%;">Grade</th>
-                                        <th class="text-center" style="width: 10%;">Remark</th>
-                                    </tr>
-                                </thead>
-                                <tbody>
-                                {% for result in results %}
-                                    {% set class_assessment = result.class_assessment if result.class_assessment is not none else 0 %}
-                                    {% set summative_test = result.summative_test if result.summative_test is not none else 0 %}
-                                    {% set exam = result.exam if result.exam is not none else 0 %}
-                                    {% set total = result.total if result.total is not none else 0 %}
-                                    {% set grade = result.grade if result.grade is not none else '-' %}
-                                    {% set remark = result.remark if result.remark is not none else '-' %}
-
-                                    {% if total > 0 %}
-                                        <tr>
-                                            <td style="color: #28a745;" class="text-uppercase">{{ result.subject.name }}</td>
-
-                                            {% if class_assessment < 10 %}
-                                                <td class="text-center" style="color: red;">{{ class_assessment }}</td>
-                                            {% else %}
-                                                <td class="text-center" style="color: #333;">{{ class_assessment }}</td>
-                                            {% endif %}
-
-                                            {% if summative_test < 10 %}
-                                                <td class="text-center" style="color: red;">{{ summative_test }}</td>
-                                            {% else %}
-                                                <td class="text-center">{{ summative_test }}</td>
-                                            {% endif %}
-
-                                            {% if exam < 30 %}
-                                                <td class="text-center" style="color: red;">{{ exam }}</td>
-                                            {% else %}
-                                                <td class="text-center">{{ exam }}</td>
-                                            {% endif %}
-
-                                            {% if total < 50 %}
-                                                <td class="text-center" style="color: red;">{{ total }}</td>
-                                                <td class="text-center" style="color: red;">{{ grade }}</td>
-                                                <td class="text-center" style="color: red;">{{ remark }}</td>
-                                            {% else %}
-                                                <td class="text-center">{{ total }}</td>
-                                                <td class="text-center">{{ grade }}</td>
-                                                <td class="text-center">{{ remark }}</td>
-                                            {% endif %}
-                                        </tr>
-                                    {% endif %}
-                                {% endfor %}
-=======
                         <div class="table-responsive">
                             <table class="table table-bordered">
                                 <thead>
@@ -503,7 +421,6 @@
                                         </td>
                                         <td colspan="2"></td>
                                     </tr>
->>>>>>> 7c69e37d
                                 </tbody>
                             </table>
                         </div>
@@ -513,19 +430,12 @@
                                     <tr class="text-center" style="font-size: 8pt;">
                                         <th colspan="4">GRADE</th>
                                     </tr>
-<<<<<<< HEAD
-                                    <tr class="text-center" style="font-size: 8pt;">
-                                        <th>100 - 90</th>
-                                        <th>89 - 75</th>
-                                        <th>74 - 60</th>
-=======
                                      <tr>
                                         <th>100 - 95</th>
                                         <th>94 - 80</th>
                                         <th>79 - 70</th>
                                         <th>69 - 65</th>
                                         <th>64 - 60</th>
->>>>>>> 7c69e37d
                                         <th>59 - 50</th>
                                         <th>49 - 40</th>
                                         <th>39 - 30</th>
@@ -533,11 +443,7 @@
                                     </tr>
                                 </thead>
                                 <tbody>
-<<<<<<< HEAD
-                                    <tr class="text-center" style="font-size: 8pt;">
-=======
                                     <tr>
->>>>>>> 7c69e37d
                                         <td>A+</td>
                                         <td>A</td>
                                         <td>B+</td>
@@ -553,11 +459,7 @@
                         </div>
                     </div>
                     <div class="table-responsive remarks mt-4">
-<<<<<<< HEAD
-                        <table style="margin-top: -15px;" class="table">
-=======
                         <table class="table">
->>>>>>> 7c69e37d
                             <tbody>
                                 <tr>
                                     <td><strong>Date Issued:</strong></td>
@@ -570,13 +472,8 @@
                     </div>
                 </div>
             </div>
-<<<<<<< HEAD
-            <!--<button onclick="window.print()" class="btn btn-success mt-3">Print</button>-->
-            <a href="{{ url_for('students.download_results_pdf', student_id=student.id, term=term, session=session) }}" class="text-center btn btn-success mt-3">Download PDF</a>
-=======
             <!--<button onclick="window.print()" class="btn btn-primary mt-3">Print</button>-->
             <a href="{{ url_for('students.download_results_pdf', student_id=student.id, term=term, session=session) }}" class="text-center btn btn-primary mt-3">Download PDF</a>
->>>>>>> 7c69e37d
         </div>
     </div>
 </div>
