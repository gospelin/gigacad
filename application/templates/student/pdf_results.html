--- conflicted
+++ resolved
@@ -216,90 +216,6 @@
     }
 </style>
 
-<<<<<<< HEAD
-<div class="print-view"> 
-    <div class="school-header"> 
-        <img src="{{ static_url }}" alt="School Logo" class="school-logo">
-        <div class="school-info"> 
-            <h1>{{ school_name }}</h1> 
-            <p>6 OOMNNE DRIVE, ABAYI, ABA, ABIA STATE</p> 
-            <h2>Report Sheet for {{ term }} {{ session }} Academic Session</h2> 
-        </div> 
-    </div>
-    <table class="details">
-        <tr>
-            <td><strong>Name:</strong></td>
-            <td>{{ student.first_name }} {{ student.middle_name[0] if student.middle_name else '' }} {{ student.last_name }}</td>
-            <td><strong>Class:</strong></td>
-            <td>{{ student_class }}</td>
-        </tr>
-        <tr>
-            <td><strong>Student ID:</strong></td>
-            <td>AAIS/0559/00{{ student.id }}</td>
-            <td><strong>Reopening Date:</strong></td>
-            <td>{{ next_term_begins }}</td>
-        </tr>
-        <tr>
-            <td><strong>Gender:</strong></td>
-            <td>{{ student.gender }}</td>
-            <td><strong>Last Term Average:</strong></td>
-            <td>{{ last_term_average if last_term_average else 'N/A' }}</td>
-        </tr>
-        <tr>
-            <td><strong>Cumulative Average:</strong></td>
-            <td>{{ cumulative_average }}</td>
-            <td><strong>Average for the Term:</strong></td>
-            <td>{{ average }}</td>
-        </tr>
-    </table>
-
-    <table class="table">
-        <thead>
-            <tr>
-                <th>Subjects</th>
-                <th>Class Work (20)</th>
-                <th>Summative Test (20)</th>
-                <th>Exam (60)</th>
-                <th>Total (100)</th>
-                <th>Grade</th>
-                <th>Remark</th>
-            </tr>
-        </thead>
-        <tbody>
-            {% for result in results %}
-                {% set class_assessment = result.class_assessment if result.class_assessment is not none else 0 %}
-                {% set summative_test = result.summative_test if result.summative_test is not none else 0 %}
-                {% set exam = result.exam if result.exam is not none else 0 %}
-                {% set total = result.total if result.total is not none else 0 %}
-                {% set grade = result.grade if result.grade is not none else '-' %}
-                {% set remark = result.remark if result.remark is not none else '-' %}
-
-                <tr>
-                    <td class="text-left">{{ result.subject.name }}</td>
-                    <td>{{ class_assessment }}</td>
-                    <td>{{ summative_test }}</td>
-                    <td>{{ exam }}</td>
-                    <td>{{ total }}</td>
-                    <td>{{ grade }}</td>
-                    <td>{{ remark }}</td>
-                </tr>
-            {% endfor %}
-            <tr>
-                <td><strong>Grand Total</strong></td>
-                <td colspan="3"></td>
-                <td><strong>{{ grand_total.total }}</strong></td>
-                <td colspan="2"></td>
-            </tr>
-        </tbody>
-    </table>
-
-    <div class="remarks">
-        <p><strong>Remarks:</strong> {{ remarks if remarks else 'N/A' }}</p>
-    </div>
-
-    <div class="footer">
-        <div class="signature">
-=======
 <div class="print-view">
     <div class="school-header">
         <img src="{{ logo_url }}" alt="School Logo" class="school-logo">
@@ -447,252 +363,14 @@
     <div class="footer">
         <div class="signature">
             <img src="{{ signature_url }}" alt="Signature">
->>>>>>> a0f720e6
             <p>_______________________</p>
             <p><strong>Principal's Signature</strong></p>
         </div>
         <div>
             <p><strong>Date Issued:</strong> {{ date_issued }}</p>
             <p><strong>Date Printed:</strong> {{ date_printed }}</p>
-<<<<<<< HEAD
         </div>
     </div>
 </div>
 
-
-{#
-<div class="container mt-5 print-view">
-    <div class="row justify-content-center">
-        <div class="col-lg-8">
-            <!--<div class="card border-0 shadow-lg">-->
-            <div class="card-body">
-                <div class="school-header">
-                    
-                    <img
-                        src="{{ static_url }}"
-                        alt="School Logo"
-                        class="img-fluid school-logo"
-                        width="60"
-                    />
-                
-                    <div class="school-info">
-                        <h1 class="card-title text-center text-uppercase">
-                            {{ school_name }}
-                        </h1>
-                        <p style="color: pink" class="text-center card-text">
-                            6 OOMNNE DRIVE, ABAYI, ABA, ABIA STATE
-                        </p>
-                        <h2 class="text-center card-subtitle text-uppercase">
-                            REPORT SHEET FOR {{ term }} {{ session }} ACADEMIC
-                            SESSION
-                        </h2>
-                    </div>
-                </div>
-                <div class="table-responsive card-body details">
-                    <table class="table table-striped">
-                        <tr class="text-uppercase">
-                            <td>Name</td>
-                            <td>{{ student.first_name }} &nbsp;
-                                {% if student.middle_name %}
-                                    {{student.middle_name[0]}}.
-                                {% endif %}
-                                &nbsp; {{ student.last_name }}
-                            </td>
-                            <td>Class</td>
-                            <td>{{ student_class }}</td>
-                        </tr>
-                        <tr class="text-uppercase">
-                            <td>Student ID</td>
-                            <td>AAIS/0559/00{{student.id}}</td>
-                            <td>Reopening Date</td>
-                            <td>{{next_term_begins}}</td>
-                        </tr>
-                        <tr class="text-uppercase">
-                            <td>Gender</td>
-                            <td>{{ student.gender }}</td>
-                            <td>Last Term Average:</td>
-                            {% if last_term_average %}
-                            <td>{{ last_term_average }}</td>
-                            {% else %}
-                            <td>N/A</td>
-                            {% endif %}
-                        </tr>
-                        <tr class="text-uppercase">
-                            <td>Cummulative Average</td>
-                            <td>{{ cumulative_average }}</td>
-                            <td>Average for the Term</td>
-                            <td>{{ average }}</td>
-                        </tr>
-                        {% if "Creche" in student_class or "Nursery" in
-                        student_class or "Basic" in student_class %}
-                        <tr class="text-uppercase">
-                            <td>Position in class</td>
-                            <td>{{ position }}</td>
-                            <td><strong>Date Issued:</strong></td>
-                            <td>{{ date_issued }}</td>
-                        </tr>
-                        {% endif %}
-                    </table>
-                    <div style="width: 100%" class="table-responsive">
-                        <table style="width: 100%" class="table table-bordered">
-                            <thead>
-                                <tr style="font-size: 8pt">
-                                    <th style="width: 40%">Subjects</th>
-                                    <th class="text-center" style="width: 8%">
-                                        <span>Class Work</span><br /><span
-                                            >(20)</span
-                                        >
-                                    </th>
-                                    <th class="text-center" style="width: 8%">
-                                        <span>Summative Test</span><br /><span
-                                            >(20)</span
-                                        >
-                                    </th>
-                                    <th class="text-center" style="width: 8%">
-                                        <span>Exam</span><br /><span>(60)</span>
-                                    </th>
-                                    <th class="text-center" style="width: 8%">
-                                        <span>Total</span><br /><span
-                                            >(100)</span
-                                        >
-                                    </th>
-                                    <th class="text-center" style="width: 8%">
-                                        Grade
-                                    </th>
-                                    <th class="text-center" style="width: 10%">
-                                        Remark
-                                    </th>
-                                </tr>
-                            </thead>
-                            <tbody>
-                                {% for result in results %}
-                                    {% set class_assessment = result.class_assessment if result.class_assessment is not none else 0 %}
-                                    {% set summative_test = result.summative_test if result.summative_test is not none else 0 %}
-                                    {% set exam = result.exam if result.exam is not none else 0 %}
-                                    {% set total = result.total if result.total is not none else 0 %}
-                                    {% set grade = result.grade if result.grade is not none else '-' %}
-                                    {% set remark = result.remark if result.remark is not none else '-' %}
-
-                                    {% if total > 0 %}
-                                        <tr>
-                                            <td style="color: #333;" class="text-uppercase">{{ result.subject.name }}</td>
-
-                                            {% if class_assessment < 10 %}
-                                                <td class="text-center" style="color: red;">{{ class_assessment }}</td>
-                                            {% else %}
-                                                <td class="text-center" style="color: #333;">{{ class_assessment }}</td>
-                                            {% endif %}
-
-                                            {% if summative_test < 10 %}
-                                                <td class="text-center" style="color: red;">{{ summative_test }}</td>
-                                            {% else %}
-                                                <td class="text-center">{{ summative_test }}</td>
-                                            {% endif %}
-
-                                            {% if exam < 30 %}
-                                                <td class="text-center" style="color: red;">{{ exam }}</td>
-                                            {% else %}
-                                                <td class="text-center">{{ exam }}</td>
-                                            {% endif %}
-
-                                            {% if total < 50 %}
-                                                <td class="text-center" style="color: red;">{{ total }}</td>
-                                                <td class="text-center" style="color: red;">{{ grade }}</td>
-                                                <td class="text-center" style="color: red;">{{ remark }}</td>
-                                            {% else %}
-                                                <td class="text-center">{{ total }}</td>
-                                                <td class="text-center">{{ grade }}</td>
-                                                <td class="text-center">{{ remark }}</td>
-                                            {% endif %}
-                                        </tr>
-                                    {% endif %}
-                                {% endfor %}
-                                <tr>
-                                    <td><strong>GRAND TOTAL</strong></td>
-                                    <td class="text-center">
-                                        <strong
-                                            >{{ grand_total.class_assessment
-                                            }}</strong
-                                        >
-                                    </td>
-                                    <td class="text-center">
-                                        <strong
-                                            >{{ grand_total.summative_test
-                                            }}</strong
-                                        >
-                                    </td>
-                                    <td class="text-center">
-                                        <strong>{{ grand_total.exam }}</strong>
-                                    </td>
-                                    <td class="text-center">
-                                        <strong>{{ grand_total.total }}</strong>
-                                    </td>
-                                    <td colspan="2"></td>
-                                </tr>
-                                {% if "Nursery" in student_class or ("Basic" in student_class and "Basic 5" not in student_class) %}
-                                <tr class="grading">
-                                    <td colspan="7" style="font-size: 10pt; color: #333;"><strong>GRADES: A+ [95-100] &nbsp;&nbsp; A [80-94] &nbsp;&nbsp; B+ [70-79] &nbsp;&nbsp; B [65-69] &nbsp;&nbsp; C+ [60-64] &nbsp;&nbsp; C [50-59] &nbsp;&nbsp; D [40-49] &nbsp;&nbsp; E [30-39] &nbsp;&nbsp; F [0-29]</strong></td>
-                                </tr>
-                            </tbody>
-                        </table>
-                    </div>
-                    {% else %}
-                    <div style="width: 100%" class="table-responsive grading">
-                        <table style="width: 100%" class="table table-bordered">
-                            <thead>
-                                <tr class="text-center" style="font-size: 8pt">
-                                    <th colspan="4">GRADE</th>
-                                </tr>
-                                <tr class="text-center" style="font-size: 8pt">
-                                    <th>100 - 90</th>
-                                    <th>89 - 75</th>
-                                    <th>74 - 60</th>
-                                    <th>59 - 50</th>
-                                    <th>49 - 45</th>
-                                    <th>44 - 40</th>
-                                    <th>39 - 0</th>
-                                </tr>
-                            </thead>
-                            <tbody>
-                                <tr class="text-center" style="font-size: 8pt">
-                                    <td>A+</td>
-                                    <td>A</td>
-                                    <td>B</td>
-                                    <td>C</td>
-                                    <td>D</td>
-                                    <td>E</td>
-                                    <td>F</td>
-                                </tr>
-                            </tbody>
-                        </table>
-                    </div>
-                    {% endif %}
-                    {% if "JSS" in student_class %}
-                    <div class="remarks mt-4">
-                        <table style="margin-top: -15px;" class="table">
-                            <tbody>
-                                <tr>
-                                    <td><strong>Date Issued:</strong></td>
-                                    <td>{{ date_issued }}</td>
-                                    <td><strong>Date Printed:</strong></td>
-                                    <!--<td>{{ date_printed }}</td>-->
-                                    <td>26th July, 2024</td>
-                                </tr>
-                            </tbody>
-                        </table>
-                    </div>
-                    {% endif %}
-                </div>
-            </div>
-            <!--</div>-->
-=======
->>>>>>> a0f720e6
-        </div>
-    </div>
-</div>
-
-<<<<<<< HEAD
-#}
-=======
-<p style="font-size: 6pt; padding-top: 2px; text-align: right;"> {{ request.url }} </p>
->>>>>>> a0f720e6
+<p style="font-size: 6pt; padding-top: 2px; text-align: right;"> {{ request.url }} </p>